language: cpp

matrix:
  include:
  - compiler: clang
    os: linux
<<<<<<< HEAD
    dist: xenial
=======
    dist: bionic
>>>>>>> 2bf3aa5a
    sudo: required
    group: edge
  - compiler: gcc
    os: linux
<<<<<<< HEAD
    dist: xenial
=======
    dist: bionic
>>>>>>> 2bf3aa5a
    sudo: required
    group: edge
  - compiler: clang
    os: osx
  - compiler: gcc
    os: osx

addons:
  apt:
    update: true
    packages:
    - libafflib-dev
    - libewf-dev
    - libpq-dev
    - autopoint
    - libsqlite3-dev
    - ant
    - libcppunit-dev
    - wget
    - openjdk-8-jdk
    - openjfx=8u161-b12-1ubuntu2
    - libopenjfx-java=8u161-b12-1ubuntu2
    - libopenjfx-jni=8u161-b12-1ubuntu2
  homebrew:
    update: true
    packages:
    - ant
    - libewf
    - gettext
    - cppunit
    - afflib

python:
  - "2.7"

install:
  - ./travis_install_libs.sh

before_script:
  - if [ $TRAVIS_OS_NAME = linux ]; then 
        sudo update-alternatives --set java /usr/lib/jvm/java-8-openjdk-amd64/jre/bin/java;
        sudo update-alternatives --set javac /usr/lib/jvm/java-8-openjdk-amd64/bin/javac;
        export PATH=/usr/bin:$PATH; 
        unset JAVA_HOME;
    fi
  - if [ $TRAVIS_OS_NAME = "osx" ]; then
        export PATH=${PATH}:/usr/local/opt/gettext/bin;
    fi

script:
  - ./bootstrap && ./configure --prefix=/usr && make
  - pushd bindings/java/ && ant -q dist-PostgreSQL && popd
  - make check && if [ -f "tests/test-suite.log" ];then cat tests/test-suite.log; fi ; if [ -f "unit_tests/base/test-suite.log" ];then cat unit_tests/base/test-suite.log; fi
  - if test ${TRAVIS_OS_NAME} = "linux"; then
        pushd release && ./release-unix.pl ci && popd;
    fi
<|MERGE_RESOLUTION|>--- conflicted
+++ resolved
@@ -4,20 +4,12 @@
   include:
   - compiler: clang
     os: linux
-<<<<<<< HEAD
-    dist: xenial
-=======
     dist: bionic
->>>>>>> 2bf3aa5a
     sudo: required
     group: edge
   - compiler: gcc
     os: linux
-<<<<<<< HEAD
-    dist: xenial
-=======
     dist: bionic
->>>>>>> 2bf3aa5a
     sudo: required
     group: edge
   - compiler: clang
@@ -73,4 +65,4 @@
   - make check && if [ -f "tests/test-suite.log" ];then cat tests/test-suite.log; fi ; if [ -f "unit_tests/base/test-suite.log" ];then cat unit_tests/base/test-suite.log; fi
   - if test ${TRAVIS_OS_NAME} = "linux"; then
         pushd release && ./release-unix.pl ci && popd;
-    fi
+    fi