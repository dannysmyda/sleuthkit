/*
** The Sleuth Kit
**
** Brian Carrier [carrier <at> sleuthkit [dot] org]
** Copyright (c) 2010-2013 Brian Carrier.  All Rights reserved
**
** This software is distributed under the Common Public License 1.0
**
*/

/**
* \file db_sqlite.cpp
* Contains code to perform operations against SQLite database. 
*/

#include "tsk_db_sqlite.h"
#include "guid.h"
#include <string.h>
#include <sstream>
#include <algorithm>
#include <unordered_set>

using std::stringstream;
using std::sort;
using std::for_each;

/**
* Set the locations and logging object.  Must call
* open() before the object can be used.
*/
TskDbSqlite::TskDbSqlite(const char* a_dbFilePathUtf8, bool a_blkMapFlag)
    : TskDb(a_dbFilePathUtf8, a_blkMapFlag)
{
    strncpy(m_dbFilePathUtf8, a_dbFilePathUtf8, 1024);
    m_utf8 = true;
    m_blkMapFlag = a_blkMapFlag;
    m_db = NULL;
    m_selectFilePreparedStmt = NULL;
    m_insertObjectPreparedStmt = NULL;
}

#ifdef TSK_WIN32
//@@@@
TskDbSqlite::TskDbSqlite(const TSK_TCHAR* a_dbFilePath, bool a_blkMapFlag)
    : TskDb(a_dbFilePath, a_blkMapFlag)
{
    wcsncpy(m_dbFilePath, a_dbFilePath, 1024);
    m_utf8 = false;
    m_blkMapFlag = a_blkMapFlag;
    m_db = NULL;
    m_selectFilePreparedStmt = NULL;
    m_insertObjectPreparedStmt = NULL;

    strcpy(m_dbFilePathUtf8, "");
}
#endif

TskDbSqlite::~TskDbSqlite()
{
    (void)close();
}

/*
* Close the Sqlite database.
* Return 0 on success, 1 on failure
*/
int
TskDbSqlite::close()
{
    if (m_db)
    {
        cleanupFilePreparedStmt();
        sqlite3_close(m_db);
        m_db = NULL;
    }
    return 0;
}


int
TskDbSqlite::attempt(int resultCode, int expectedResultCode,
                     const char* errfmt)
{
    if (resultCode != expectedResultCode)
    {
        tsk_error_reset();
        tsk_error_set_errno(TSK_ERR_AUTO_DB);
        tsk_error_set_errstr(errfmt, sqlite3_errmsg(m_db), resultCode);
        return 1;
    }
    return 0;
}


int
TskDbSqlite::attempt(int resultCode, const char* errfmt)
{
    return attempt(resultCode, SQLITE_OK, errfmt);
}


/**
* Execute a statement and sets TSK error values on error 
* @returns 1 on error, 0 on success
*/
int
TskDbSqlite::attempt_exec(const char* sql, int (*callback)(void*, int,
                                                           char**, char**), void* callback_arg, const char* errfmt)
{
    char*
        errmsg;

    if (m_db == NULL)
    {
        return 1;
    }

    if (sqlite3_exec(m_db, sql, callback, callback_arg,
                     &errmsg) != SQLITE_OK)
    {
        tsk_error_reset();
        tsk_error_set_errno(TSK_ERR_AUTO_DB);
        tsk_error_set_errstr(errfmt, errmsg);
        sqlite3_free(errmsg);
        return 1;
    }
    return 0;
}

/**
* Execute a statement.  
* @returns 1 on error, 0 on success
*/
int
TskDbSqlite::attempt_exec(const char* sql, const char* errfmt)
{
    return attempt_exec(sql, NULL, NULL, errfmt);
}


/**
* @returns 1 on error, 0 on success
*/
int
TskDbSqlite::prepare_stmt(const char* sql, sqlite3_stmt** ppStmt)
{
    if (sqlite3_prepare_v2(m_db, sql, -1, ppStmt, NULL) != SQLITE_OK)
    {
        tsk_error_reset();
        tsk_error_set_errno(TSK_ERR_AUTO_DB);
        tsk_error_set_errstr("Error preparing SQL statement: %s\n", sql);
        tsk_error_print(stderr);
        return 1;
    }
    return 0;
}


/**
* @returns 1 on error, 0 on success
*/
uint8_t
TskDbSqlite::addObject(TSK_DB_OBJECT_TYPE_ENUM type, int64_t parObjId,
                       int64_t& objId)
{
    if (attempt(sqlite3_bind_int64(m_insertObjectPreparedStmt, 1, parObjId),
                "TskDbSqlite::addObj: Error binding parent to statement: %s (result code %d)\n")
        || attempt(sqlite3_bind_int(m_insertObjectPreparedStmt, 2, type),
                   "TskDbSqlite::addObj: Error binding type to statement: %s (result code %d)\n")
        || attempt(sqlite3_step(m_insertObjectPreparedStmt), SQLITE_DONE,
                   "TskDbSqlite::addObj: Error adding object to row: %s (result code %d)\n"))
    {
        // Statement may be used again, even after error
        sqlite3_reset(m_insertObjectPreparedStmt);
        return 1;
    }

    objId = sqlite3_last_insert_rowid(m_db);

    if (attempt(sqlite3_reset(m_insertObjectPreparedStmt),
                "TskDbSqlite::addObj: Error resetting 'insert object' statement: %s\n"))
    {
        return 1;
    }

    return 0;
}


/** 
* Initialize the open DB: set PRAGMAs, create tables and indexes
* @returns 1 on error
*/
int
TskDbSqlite::initialize()
{
    char
        foo[1024];

    // disable synchronous for loading the DB since we have no crash recovery anyway...
    if (attempt_exec("PRAGMA synchronous =  OFF;",
                     "Error setting PRAGMA synchronous: %s\n"))
    {
        return 1;
    }

    // allow to read while in transaction
    if (attempt_exec("PRAGMA read_uncommitted = True;",
                     "Error setting PRAGMA read_uncommitted: %s\n"))
    {
        return 1;
    }

    if (attempt_exec("PRAGMA encoding = \"UTF-8\";",
                     "Error setting PRAGMA encoding UTF-8: %s\n"))
    {
        return 1;
    }

    if (attempt_exec("PRAGMA page_size = 4096;",
                     "Error setting PRAGMA page_size: %s\n"))
    {
        return 1;
    }

    if (attempt_exec("PRAGMA foreign_keys = ON;",
                     "Error setting PRAGMA foreign_keys: %s\n"))
    {
        return 1;
    }

    // increase the DB by 1MB at a time -- supposed to help performance when populating
    int chunkSize = 1024 * 1024;
    if (sqlite3_file_control(m_db, NULL, SQLITE_FCNTL_CHUNK_SIZE, &chunkSize) != SQLITE_OK)
    {
        tsk_error_reset();
        tsk_error_set_errno(TSK_ERR_AUTO_DB);
        tsk_error_set_errstr("TskDbSqlite::initialize: error setting chunk size %s", sqlite3_errmsg(m_db));
        return 1;
    }

    if (attempt_exec
        ("CREATE TABLE tsk_db_info (schema_ver INTEGER, tsk_ver INTEGER, schema_minor_ver INTEGER);",
         "Error creating tsk_db_info table: %s\n"))
    {
        return 1;
    }

    snprintf(foo, 1024,
             "INSERT INTO tsk_db_info (schema_ver, tsk_ver, schema_minor_Ver) VALUES (%d, %d, %d);",
             TSK_SCHEMA_VER, TSK_VERSION_NUM, TSK_SCHEMA_MINOR_VER);
    if (attempt_exec(foo, "Error adding data to tsk_db_info table: %s\n"))
    {
        return 1;
    }

	if (attempt_exec("CREATE TABLE tsk_db_info_extended (name TEXT PRIMARY KEY, value TEXT NOT NULL);", "Error creating tsk_db_info_extended: %s\n")) {
		return 1;
	}

	snprintf(foo, 1024, "INSERT INTO tsk_db_info_extended (name, value) VALUES ('TSK_VERSION', '%d');", TSK_VERSION_NUM);
	if (attempt_exec(foo, "Error adding data to tsk_db_info table: %s\n")) {
		return 1;
	}

	snprintf(foo, 1024, "INSERT INTO tsk_db_info_extended (name, value) VALUES ('SCHEMA_MAJOR_VERSION', '%d');", TSK_SCHEMA_VER);
	if (attempt_exec(foo, "Error adding data to tsk_db_info table: %s\n")) {
		return 1;
	}

	snprintf(foo, 1024, "INSERT INTO tsk_db_info_extended (name, value) VALUES ('SCHEMA_MINOR_VERSION', '%d');", TSK_SCHEMA_MINOR_VER);
	if (attempt_exec(foo, "Error adding data to tsk_db_info table: %s\n")) {
		return 1;
	}

	snprintf(foo, 1024, "INSERT INTO tsk_db_info_extended (name, value) VALUES ('CREATED_SCHEMA_MAJOR_VERSION', '%d');", TSK_SCHEMA_VER);
	if (attempt_exec(foo, "Error adding data to tsk_db_info table: %s\n")) {
		return 1;
	}

	snprintf(foo, 1024, "INSERT INTO tsk_db_info_extended (name, value) VALUES ('CREATED_SCHEMA_MINOR_VERSION', '%d');", TSK_SCHEMA_MINOR_VER);
	if (attempt_exec(foo, "Error adding data to tsk_db_info table: %s\n")) {
		return 1;
	}

	if (attempt_exec
        ("CREATE TABLE tsk_objects (obj_id INTEGER PRIMARY KEY, par_obj_id INTEGER, type INTEGER NOT NULL);",
        "Error creating tsk_objects table: %s\n")
        ||
        attempt_exec
        ("CREATE TABLE tsk_image_info (obj_id INTEGER PRIMARY KEY, type INTEGER, ssize INTEGER, tzone TEXT, size INTEGER, md5 TEXT, sha1 TEXT, sha256 TEXT, display_name TEXT, FOREIGN KEY(obj_id) REFERENCES tsk_objects(obj_id));",
            "Error creating tsk_image_info table: %s\n")
        ||
        attempt_exec
        ("CREATE TABLE tsk_image_names (obj_id INTEGER NOT NULL, name TEXT NOT NULL, sequence INTEGER NOT NULL, FOREIGN KEY(obj_id) REFERENCES tsk_objects(obj_id));",
            "Error creating tsk_image_names table: %s\n")
        ||
        attempt_exec
        ("CREATE TABLE tsk_vs_info (obj_id INTEGER PRIMARY KEY, vs_type INTEGER NOT NULL, img_offset INTEGER NOT NULL, block_size INTEGER NOT NULL, FOREIGN KEY(obj_id) REFERENCES tsk_objects(obj_id));",
            "Error creating tsk_vs_info table: %s\n")
        ||
        attempt_exec
        ("CREATE TABLE tsk_vs_parts (obj_id INTEGER PRIMARY KEY, addr INTEGER NOT NULL, start INTEGER NOT NULL, length INTEGER NOT NULL, desc TEXT, flags INTEGER NOT NULL, FOREIGN KEY(obj_id) REFERENCES tsk_objects(obj_id));",
            "Error creating tsk_vol_info table: %s\n")
        ||
        attempt_exec
        ("CREATE TABLE tsk_fs_info (obj_id INTEGER PRIMARY KEY, img_offset INTEGER NOT NULL, fs_type INTEGER NOT NULL, block_size INTEGER NOT NULL, block_count INTEGER NOT NULL, root_inum INTEGER NOT NULL, first_inum INTEGER NOT NULL, last_inum INTEGER NOT NULL, display_name TEXT, FOREIGN KEY(obj_id) REFERENCES tsk_objects(obj_id));",
            "Error creating tsk_fs_info table: %s\n")
        ||
        attempt_exec
        ("CREATE TABLE data_source_info (obj_id INTEGER PRIMARY KEY, device_id TEXT NOT NULL,  time_zone TEXT NOT NULL, acquisition_details TEXT, FOREIGN KEY(obj_id) REFERENCES tsk_objects(obj_id));",
            "Error creating data_source_info table: %s\n")
        ||
        attempt_exec
        ("CREATE TABLE tsk_files (obj_id INTEGER PRIMARY KEY, fs_obj_id INTEGER, data_source_obj_id INTEGER NOT NULL, attr_type INTEGER, attr_id INTEGER, name TEXT NOT NULL, meta_addr INTEGER, meta_seq INTEGER, type INTEGER, has_layout INTEGER, has_path INTEGER, dir_type INTEGER, meta_type INTEGER, dir_flags INTEGER, meta_flags INTEGER, size INTEGER, ctime INTEGER, crtime INTEGER, atime INTEGER, mtime INTEGER, mode INTEGER, uid INTEGER, gid INTEGER, md5 TEXT, known INTEGER, parent_path TEXT, mime_type TEXT, extension TEXT , "
            "FOREIGN KEY(obj_id) REFERENCES tsk_objects(obj_id), FOREIGN KEY(fs_obj_id) REFERENCES tsk_fs_info(obj_id), FOREIGN KEY(data_source_obj_id) REFERENCES data_source_info(obj_id));",
            "Error creating tsk_files table: %s\n")
        ||
        attempt_exec
        ("CREATE TABLE file_encoding_types (encoding_type INTEGER PRIMARY KEY, name TEXT NOT NULL);",
            "Error creating file_encoding_types table: %s\n")
        ||
        attempt_exec(
            "CREATE TABLE tsk_files_path (obj_id INTEGER PRIMARY KEY, path TEXT NOT NULL, encoding_type INTEGER NOT NULL, FOREIGN KEY(encoding_type) references file_encoding_types(encoding_type), FOREIGN KEY(obj_id) REFERENCES tsk_objects(obj_id))",
            "Error creating tsk_files_path table: %s\n")
        ||
        attempt_exec
        ("CREATE TABLE tsk_files_derived (obj_id INTEGER PRIMARY KEY, derived_id INTEGER NOT NULL, rederive TEXT, FOREIGN KEY(obj_id) REFERENCES tsk_objects(obj_id))",
            "Error creating tsk_files_derived table: %s\n")
        ||
        attempt_exec
        ("CREATE TABLE tsk_files_derived_method (derived_id INTEGER PRIMARY KEY, tool_name TEXT NOT NULL, tool_version TEXT NOT NULL, other TEXT)",
            "Error creating tsk_files_derived_method table: %s\n")
        ||
        attempt_exec
        ("CREATE TABLE tag_names (tag_name_id INTEGER PRIMARY KEY, display_name TEXT UNIQUE, description TEXT NOT NULL, color TEXT NOT NULL, knownStatus INTEGER NOT NULL)",
            "Error creating tag_names table: %s\n")
        ||
        attempt_exec("CREATE TABLE review_statuses (review_status_id INTEGER PRIMARY KEY, "
            "review_status_name TEXT NOT NULL, "
            "display_name TEXT NOT NULL)",
            "Error creating review_statuses table: %s\n")
        ||
        attempt_exec
        ("CREATE TABLE blackboard_artifacts (artifact_id INTEGER PRIMARY KEY, "
            "obj_id INTEGER NOT NULL, "
            "artifact_obj_id INTEGER NOT NULL, "
            "data_source_obj_id INTEGER NOT NULL, "
            "artifact_type_id INTEGER NOT NULL, "
            "review_status_id INTEGER NOT NULL, "
            "FOREIGN KEY(obj_id) REFERENCES tsk_objects(obj_id), "
            "FOREIGN KEY(artifact_obj_id) REFERENCES tsk_objects(obj_id), "
            "FOREIGN KEY(data_source_obj_id) REFERENCES tsk_objects(obj_id), "
            "FOREIGN KEY(artifact_type_id) REFERENCES blackboard_artifact_types(artifact_type_id), "
            "FOREIGN KEY(review_status_id) REFERENCES review_statuses(review_status_id))",
            "Error creating blackboard_artifact table: %s\n")
        ||
        attempt_exec
        ("CREATE TABLE blackboard_attributes (artifact_id INTEGER NOT NULL, artifact_type_id INTEGER NOT NULL, source TEXT, context TEXT, attribute_type_id INTEGER NOT NULL, value_type INTEGER NOT NULL, "
            "value_byte BLOB, value_text TEXT, value_int32 INTEGER, value_int64 INTEGER, value_double NUMERIC(20, 10), "
            "FOREIGN KEY(artifact_id) REFERENCES blackboard_artifacts(artifact_id), FOREIGN KEY(artifact_type_id) REFERENCES blackboard_artifact_types(artifact_type_id), FOREIGN KEY(attribute_type_id) REFERENCES blackboard_attribute_types(attribute_type_id))",
            "Error creating blackboard_attribute table: %s\n")
        ||
        attempt_exec
        ("CREATE TABLE blackboard_artifact_types (artifact_type_id INTEGER PRIMARY KEY, type_name TEXT NOT NULL, display_name TEXT)",
            "Error creating blackboard_artifact_types table: %s\n")
        ||
        attempt_exec
        ("CREATE TABLE blackboard_attribute_types (attribute_type_id INTEGER PRIMARY KEY, type_name TEXT NOT NULL, display_name TEXT, value_type INTEGER NOT NULL)",
            "Error creating blackboard_attribute_types table: %s\n")
        ||
        attempt_exec
        ("CREATE TABLE ingest_module_types (type_id INTEGER PRIMARY KEY, type_name TEXT NOT NULL)",
            "Error creating ingest_module_types table: %s\n")
        ||
        attempt_exec
        ("CREATE TABLE ingest_job_status_types (type_id INTEGER PRIMARY KEY, type_name TEXT NOT NULL)",
            "Error creating ingest_job_status_types table: %s\n")
        ||
        attempt_exec
        ("CREATE TABLE ingest_modules (ingest_module_id INTEGER PRIMARY KEY, display_name TEXT NOT NULL, unique_name TEXT UNIQUE NOT NULL, type_id INTEGER NOT NULL, version TEXT NOT NULL, FOREIGN KEY(type_id) REFERENCES ingest_module_types(type_id));",
            "Error creating ingest_modules table: %s\n")
        ||
        attempt_exec
        ("CREATE TABLE ingest_jobs (ingest_job_id INTEGER PRIMARY KEY, obj_id INTEGER NOT NULL, host_name TEXT NOT NULL, start_date_time INTEGER NOT NULL, end_date_time INTEGER NOT NULL, status_id INTEGER NOT NULL, settings_dir TEXT, FOREIGN KEY(obj_id) REFERENCES tsk_objects(obj_id), FOREIGN KEY(status_id) REFERENCES ingest_job_status_types(type_id));",
            "Error creating ingest_jobs table: %s\n")
        ||
        attempt_exec
        ("CREATE TABLE ingest_job_modules (ingest_job_id INTEGER, ingest_module_id INTEGER, pipeline_position INTEGER, PRIMARY KEY(ingest_job_id, ingest_module_id), FOREIGN KEY(ingest_job_id) REFERENCES ingest_jobs(ingest_job_id), FOREIGN KEY(ingest_module_id) REFERENCES ingest_modules(ingest_module_id));",
            "Error creating ingest_job_modules table: %s\n")
        ||
        attempt_exec
        ("CREATE TABLE reports (obj_id INTEGER PRIMARY KEY, path TEXT NOT NULL, crtime INTEGER NOT NULL, src_module_name TEXT NOT NULL, report_name TEXT NOT NULL, FOREIGN KEY(obj_id) REFERENCES tsk_objects(obj_id));",
            "Error creating reports table: %s\n")
        ||
        attempt_exec
        ("CREATE TABLE account_types (account_type_id INTEGER PRIMARY KEY, type_name TEXT UNIQUE NOT NULL, display_name TEXT NOT NULL)",
            "Error creating account_types table: %s\n")
        ||
        attempt_exec
        ("CREATE TABLE accounts (account_id INTEGER PRIMARY KEY, account_type_id INTEGER NOT NULL, account_unique_identifier TEXT NOT NULL,  UNIQUE(account_type_id, account_unique_identifier) , FOREIGN KEY(account_type_id) REFERENCES account_types(account_type_id))",
            "Error creating accounts table: %s\n")
        ||
        attempt_exec
        ("CREATE TABLE account_relationships (relationship_id INTEGER PRIMARY KEY, account1_id INTEGER NOT NULL, account2_id INTEGER NOT NULL, relationship_source_obj_id INTEGER NOT NULL,  date_time INTEGER, relationship_type INTEGER NOT NULL, data_source_obj_id INTEGER NOT NULL, UNIQUE(account1_id, account2_id, relationship_source_obj_id), FOREIGN KEY(account1_id) REFERENCES accounts(account_id), FOREIGN KEY(account2_id) REFERENCES accounts(account_id), FOREIGN KEY(relationship_source_obj_id) REFERENCES tsk_objects(obj_id), FOREIGN KEY(data_source_obj_id) REFERENCES tsk_objects(obj_id))",
            "Error creating relationships table: %s\n")
        ||
        attempt_exec(
            "CREATE TABLE tsk_event_types ("
            " event_type_id INTEGER PRIMARY KEY,"
            " display_name TEXT UNIQUE NOT NULL,  "
			" super_type_id INTEGER REFERENCES tsk_event_types(event_type_id) )"
            , "Error creating event_types table: %s\n")
        ||
        attempt_exec(
            "insert into tsk_event_types(event_type_id, display_name, super_type_id) values(0, 'Event Types', null);"
            "insert into tsk_event_types(event_type_id, display_name, super_type_id) values(1, 'File System', 0);"
            "insert into tsk_event_types(event_type_id, display_name, super_type_id) values(2, 'Web Activity', 0);"
            "insert into tsk_event_types(event_type_id, display_name, super_type_id) values(3, 'Misc Types', 0);"
            "insert into tsk_event_types(event_type_id, display_name, super_type_id) values(4, 'Modified', 1);"
	        "insert into tsk_event_types(event_type_id, display_name, super_type_id) values(5, 'Accessed', 1);"
	        "insert into tsk_event_types(event_type_id, display_name, super_type_id) values(6, 'Created', 1);"
	        "insert into tsk_event_types(event_type_id, display_name, super_type_id) values(7, 'Changed', 1);"
	        , "Error initializing event_types table rows: %s\n")
	    ||
	    attempt_exec(
	        "CREATE TABLE tsk_event_descriptions ( "
	        " event_description_id INTEGER PRIMARY KEY, "
	        " full_description TEXT NOT NULL, "
	        " med_description TEXT, "
	        " short_description TEXT,"
	        " data_source_obj_id INTEGER NOT NULL REFERENCES data_source_info(obj_id), "
<<<<<<< HEAD
	        " file_obj_id INTEGER NOT NULL REFERENCES tsk_files(obj_id), "
=======
	        " file_obj_id INTEGER NOT NULL REFERENCES tsk_objects(obj_id), "
>>>>>>> 025e818c
	        " artifact_id INTEGER REFERENCES blackboard_artifacts(artifact_id), "
	        " hash_hit INTEGER NOT NULL, " //boolean 
	        " tagged INTEGER NOT NULL)", //boolean 
	        "Error creating tsk_event_event_types table: %4\n")
	    ||
	    attempt_exec(
	        "CREATE TABLE tsk_events ("
	        " event_id INTEGER PRIMARY KEY, "
	        " event_type_id BIGINT NOT NULL REFERENCES tsk_event_types(event_type_id) ,"
	        " event_description_id BIGINT NOT NULL REFERENCES tsk_event_descriptions(event_description_id) ,"
	        " time INTEGER NOT NULL) "
	        , "Error creating tsk_events table: %s\n")
	    ||
	    attempt_exec("CREATE TABLE db_info ( key TEXT,  value INTEGER, PRIMARY KEY (key))", //TODO: drop this table
	                 "Error creating db_info table: %s\n")
	    ||
        attempt_exec
        ("CREATE TABLE tsk_examiners (examiner_id INTEGER PRIMARY KEY, login_name TEXT NOT NULL, display_name TEXT, UNIQUE(login_name))",
         "Error creating tsk_examiners table: %s\n")
        ||
		attempt_exec
		("CREATE TABLE content_tags (tag_id INTEGER PRIMARY KEY, obj_id INTEGER NOT NULL, tag_name_id INTEGER NOT NULL, comment TEXT NOT NULL, begin_byte_offset INTEGER NOT NULL, end_byte_offset INTEGER NOT NULL, examiner_id INTEGER, "
			"FOREIGN KEY(examiner_id) REFERENCES tsk_examiners(examiner_id), FOREIGN KEY(obj_id) REFERENCES tsk_objects(obj_id), FOREIGN KEY(tag_name_id) REFERENCES tag_names(tag_name_id))",
			"Error creating content_tags table: %s\n")
		||
		attempt_exec
		("CREATE TABLE blackboard_artifact_tags (tag_id INTEGER PRIMARY KEY, artifact_id INTEGER NOT NULL, tag_name_id INTEGER NOT NULL, comment TEXT NOT NULL, examiner_id INTEGER, "
			"FOREIGN KEY(examiner_id) REFERENCES tsk_examiners(examiner_id), FOREIGN KEY(artifact_id) REFERENCES blackboard_artifacts(artifact_id), FOREIGN KEY(tag_name_id) REFERENCES tag_names(tag_name_id))",
			"Error creating blackboard_artifact_tags table: %s\n")) {
        return 1;
    }

    if (m_blkMapFlag)
    {
        if (attempt_exec
            ("CREATE TABLE tsk_file_layout (obj_id INTEGER NOT NULL, byte_start INTEGER NOT NULL, byte_len INTEGER NOT NULL, sequence INTEGER NOT NULL, FOREIGN KEY(obj_id) REFERENCES tsk_objects(obj_id));",
             "Error creating tsk_fs_blocks table: %s\n"))
        {
            return 1;
        }
    }

    if (createIndexes())
        return 1;

    return 0;
}

/**
* Create indexes for the columns that are not primary keys and that we query on. 
* @returns 1 on error, 0 on success
*/
int TskDbSqlite::createIndexes()
{
    return
        // tsk_objects index
        attempt_exec("CREATE INDEX parObjId ON tsk_objects(par_obj_id);",
            "Error creating tsk_objects index on par_obj_id: %s\n") ||
        // file layout index
        attempt_exec("CREATE INDEX layout_objID ON tsk_file_layout(obj_id);",
            "Error creating layout_objID index on tsk_file_layout: %s\n") ||
        // blackboard indexes
        attempt_exec("CREATE INDEX artifact_objID ON blackboard_artifacts(obj_id);",
            "Error creating artifact_objID index on blackboard_artifacts: %s\n") ||
        attempt_exec("CREATE INDEX artifact_artifact_objID ON blackboard_artifacts(artifact_obj_id);",
            "Error creating artifact_artifact_objID index on blackboard_artifacts: %s\n") ||
        attempt_exec("CREATE INDEX artifact_typeID ON blackboard_artifacts(artifact_type_id);",
            "Error creating artifact_objID index on blackboard_artifacts: %s\n") ||
        attempt_exec("CREATE INDEX attrsArtifactID ON blackboard_attributes(artifact_id);",
            "Error creating artifact_id index on blackboard_attributes: %s\n") ||
        //file type indexes
        attempt_exec("CREATE INDEX mime_type ON tsk_files(dir_type,mime_type,type);", //mime type
            "Error creating mime_type index on tsk_files: %s\n") ||
        attempt_exec("CREATE INDEX file_extension ON tsk_files(extension);", //file extenssion
            "Error creating file_extension index on tsk_files: %s\n") ||
        attempt_exec("CREATE INDEX relationships_account1  ON account_relationships(account1_id);",
            "Error creating relationships_account1 index on account_relationships: %s\n") ||
        attempt_exec("CREATE INDEX relationships_account2  ON account_relationships(account2_id);",
            "Error creating relationships_account2 index on account_relationships: %s\n") ||
        attempt_exec(
            "CREATE INDEX relationships_relationship_source_obj_id  ON account_relationships(relationship_source_obj_id);",
            "Error creating relationships_relationship_source_obj_id index on account_relationships: %s\n") ||
        attempt_exec("CREATE INDEX relationships_date_time  ON account_relationships(date_time);",
            "Error creating relationships_date_time index on account_relationships: %s\n") ||
        attempt_exec("CREATE INDEX relationships_relationship_type  ON account_relationships(relationship_type);",
            "Error creating relationships_relationship_type index on account_relationships: %s\n") ||
        attempt_exec("CREATE INDEX relationships_data_source_obj_id  ON account_relationships(data_source_obj_id);",
            "Error creating relationships_data_source_obj_id index on account_relationships: %s\n") ||
        //events indices
        attempt_exec("CREATE INDEX events_data_source_obj_id  ON tsk_event_descriptions(data_source_obj_id);",
                     "Error creating events_data_source_obj_id index on tsk_event_descriptions: %s\n") ||
        attempt_exec("CREATE INDEX events_file_obj_id  ON tsk_event_descriptions(file_obj_id);",
                     "Error creating events_file_obj_id index on tsk_event_descriptions: %s\n") ||
        attempt_exec("CREATE INDEX events_artifact_id  ON tsk_event_descriptions(artifact_id);",
                     "Error creating events_artifact_id index on tsk_event_descriptions: %s\n") ||
        attempt_exec(
            "CREATE INDEX events_sub_type_time ON tsk_events(event_type_id,  time);",
            "Error creating events_sub_type_time index on tsk_events: %s\n") ||
        attempt_exec("CREATE INDEX events_time  ON tsk_events(time);",
                     "Error creating events_time index on tsk_events: %s\n");
}


/*
* Open the database (will create file if it does not exist).
* @param a_toInit Set to true if this is a new database that needs to have the tables created
* @ returns 1 on error and 0 on success
*/
int
TskDbSqlite::open(bool a_toInit)
{
    if (m_utf8)
    {
        if (attempt(sqlite3_open(m_dbFilePathUtf8, &m_db),
                    "Can't open database: %s\n"))
        {
            sqlite3_close(m_db);
            return 1;
        }
    }
    else
    {
        if (attempt(sqlite3_open16(m_dbFilePath, &m_db),
                    "Can't open database: %s\n"))
        {
            sqlite3_close(m_db);
            return 1;
        }
    }

    // enable finer result codes
    sqlite3_extended_result_codes(m_db, true);

    // create the tables if we need to
    if (a_toInit)
    {
        if (initialize())
            return 1;
    }

    if (setupFilePreparedStmt())
    {
        return 1;
    }

    return 0;
}

/**
* Must be called on an initialized database, before adding any content to it.
*/
int
TskDbSqlite::setupFilePreparedStmt()
{
    if (prepare_stmt
        ("SELECT obj_id FROM tsk_files WHERE meta_addr IS ? AND fs_obj_id IS ? AND parent_path IS ? AND name IS ?",
         &m_selectFilePreparedStmt))
    {
        return 1;
    }
    if (prepare_stmt
        ("INSERT INTO tsk_objects (obj_id, par_obj_id, type) VALUES (NULL, ?, ?)",
         &m_insertObjectPreparedStmt))
    {
        return 1;
    }

    return 0;
}


/**
* Must be called after adding content to the database.
*/
void
TskDbSqlite::cleanupFilePreparedStmt()
{
    if (m_selectFilePreparedStmt != NULL)
    {
        sqlite3_finalize(m_selectFilePreparedStmt);
        m_selectFilePreparedStmt = NULL;
    }
    if (m_insertObjectPreparedStmt != NULL)
    {
        sqlite3_finalize(m_insertObjectPreparedStmt);
        m_insertObjectPreparedStmt = NULL;
    }
}

/**
* deprecated
*/
int
TskDbSqlite::addImageInfo(int type, int size, int64_t& objId, const string& timezone)
{
    return addImageInfo(type, size, objId, timezone, 0, "", "", "");
}

/**
* @returns 1 on error, 0 on success
*/
int
    TskDbSqlite::addImageInfo(int type, int ssize, int64_t & objId, const string & timezone, TSK_OFF_T size, const string &md5, const string &sha1, const string &sha256)
{
    return addImageInfo(type, ssize, objId, timezone, size, md5, sha1, sha256, "", "");
}

/**
 * Adds image details to the existing database tables.
 *
 * @param type Image type
 * @param ssize Size of device sector in bytes (or 0 for default)
 * @param objId The object id assigned to the image (out param)
 * @param timezone The timezone the image is from
 * @param size The size of the image in bytes.
 * @param md5 MD5 hash of the image
 * @param deviceId An ASCII-printable identifier for the device associated with the data source that is intended to be unique across multiple cases (e.g., a UUID).
 * @returns 1 on error, 0 on success
 */
int TskDbSqlite::addImageInfo(int type, TSK_OFF_T ssize, int64_t & objId, const string & timezone, TSK_OFF_T size, const string &md5, 
    const string& sha1, const string& sha256, const string& deviceId, const string& collectionDetails)
{
    // Add the data source to the tsk_objects table.
    // We don't use addObject because we're passing in NULL as the parent
    char stmt[1024];
    snprintf(stmt, 1024,
             "INSERT INTO tsk_objects (obj_id, par_obj_id, type) VALUES (NULL, NULL, %d);",
             TSK_DB_OBJECT_TYPE_IMG);
    if (attempt_exec(stmt, "Error adding data to tsk_objects table: %s\n"))
    {
        return 1;
    }
    objId = sqlite3_last_insert_rowid(m_db);

    // Add the data source to the tsk_image_info table.
    char* sql;
    sql = sqlite3_mprintf("INSERT INTO tsk_image_info (obj_id, type, ssize, tzone, size, md5, sha1, sha256) VALUES (%lld, %d, %lld, '%q', %" PRIuOFF ", '%q', '%q', '%q');",
        objId, type, ssize, timezone.c_str(), size, md5.c_str(), sha1.c_str(), sha256.c_str());

    int ret = attempt_exec(sql, "Error adding data to tsk_image_info table: %s\n");
    sqlite3_free(sql);
    if (1 == ret)
    {
        return ret;
    }

    // Add the data source to the data_source_info table.
    stringstream deviceIdStr;
#ifdef GUID_WINDOWS
    if (deviceId.empty())
    {
        // Use a GUID as the default.
        GuidGenerator generator;
        Guid guid = generator.newGuid();
        deviceIdStr << guid;
    }
    else
    {
        deviceIdStr << deviceId;
    }
#else
    deviceIdStr << deviceId;
#endif
    sql = sqlite3_mprintf("INSERT INTO data_source_info (obj_id, device_id, time_zone, acquisition_details) VALUES (%lld, '%s', '%s', '%q');", objId, deviceIdStr.str().c_str(), timezone.c_str(), collectionDetails.c_str());
    ret = attempt_exec(sql, "Error adding data to tsk_image_info table: %s\n");
    sqlite3_free(sql);
    return ret;
}

/**
* @returns 1 on error, 0 on success
*/
int
TskDbSqlite::addImageName(int64_t objId, char const* imgName,
                          int sequence)
{
    char* zSQL;
    int ret;

    zSQL = sqlite3_mprintf("INSERT INTO tsk_image_names (obj_id, name, sequence) VALUES (%lld, '%q', %d)",
                           objId, imgName, sequence);

    ret = attempt_exec(zSQL,
                       "Error adding data to tsk_image_names table: %s\n");
    sqlite3_free(zSQL);
    return ret;
}

/**
* @returns 1 on error, 0 on success
*/
int
TskDbSqlite::addVsInfo(const TSK_VS_INFO* vs_info, int64_t parObjId,
                       int64_t& objId)
{
    char
        stmt[1024];

    if (addObject(TSK_DB_OBJECT_TYPE_VS, parObjId, objId))
        return 1;

    snprintf(stmt, 1024,
        "INSERT INTO tsk_vs_info (obj_id, vs_type, img_offset, block_size) VALUES (%" PRId64 ", %d,%" PRIuOFF ",%d)", objId, vs_info->vstype, vs_info->offset, vs_info->block_size);

    return attempt_exec(stmt,
                        "Error adding data to tsk_vs_info table: %s\n");
}


/**
* Adds the sector addresses of the volumes into the db.
* @returns 1 on error, 0 on success
*/
int
TskDbSqlite::addVolumeInfo(const TSK_VS_PART_INFO* vs_part,
                           int64_t parObjId, int64_t& objId)
{
    char* zSQL;
    int ret;

    if (addObject(TSK_DB_OBJECT_TYPE_VOL, parObjId, objId))
        return 1;

    zSQL = sqlite3_mprintf(
        "INSERT INTO tsk_vs_parts (obj_id, addr, start, length, desc, flags)"
        "VALUES (%lld, %" PRIuPNUM ",%" PRIuOFF ",%" PRIuOFF ",'%q',%d)",
        objId, (int)vs_part->addr, vs_part->start, vs_part->len,
        vs_part->desc, vs_part->flags);

    ret = attempt_exec(zSQL,
                       "Error adding data to tsk_vs_parts table: %s\n");
    sqlite3_free(zSQL);
    return ret;
}

/**
* @returns 1 on error, 0 on success
*/
int
TskDbSqlite::addFsInfo(const TSK_FS_INFO* fs_info, int64_t parObjId,
                       int64_t& objId)
{
    char
        stmt[1024];

    if (addObject(TSK_DB_OBJECT_TYPE_FS, parObjId, objId))
        return 1;

    snprintf(stmt, 1024,
             "INSERT INTO tsk_fs_info (obj_id, img_offset, fs_type, block_size, block_count, "
             "root_inum, first_inum, last_inum) "
             "VALUES ("
        "%" PRId64 ",%" PRIuOFF ",%d,%u,%" PRIuDADDR ","
             "%" PRIuINUM ",%" PRIuINUM ",%" PRIuINUM ")",
             objId, fs_info->offset, (int)fs_info->ftype, fs_info->block_size,
             fs_info->block_count, fs_info->root_inum, fs_info->first_inum,
             fs_info->last_inum);

    return attempt_exec(stmt,
                        "Error adding data to tsk_fs_info table: %s\n");
}

// ?????
//int TskDbSqlite::addCarvedFile(TSK_FS_FILE * fs_file,
//    const TSK_FS_ATTR * fs_attr, const char *path, int64_t fsObjId, int64_t parObjId, int64_t & objId)
//{
//
//    return addFile(fs_file, fs_attr, path, fsObjId, parObjId, objId);
//}


/**
* Add a file system file to the database
* @param fs_file File structure to add
* @param fs_attr Specific attribute to add
* @param path Path of parent folder
* @param md5 Binary value of MD5 (i.e. 16 bytes) or NULL 
* @param known Status regarding if it was found in hash database or not
* @param fsObjId File system object of its file system
* @param objId ID that was assigned to it from the objects table
* @param dataSourceObjId The object ID for the data source
* @returns 1 on error and 0 on success
*/
int
TskDbSqlite::addFsFile(TSK_FS_FILE* fs_file,
                       const TSK_FS_ATTR* fs_attr, const char* path,
                       const unsigned char*const md5, const TSK_DB_FILES_KNOWN_ENUM known,
                       int64_t fsObjId, int64_t& objId, int64_t dataSourceObjId)
{
    int64_t parObjId = 0;

    if (fs_file->name == NULL)
        return 0;

    // Find the object id for the parent folder.

    /* Root directory's parent should be the file system object.
     * Make sure it doesn't have a name, so that we don't pick up ".." entries */
    if ((fs_file->fs_info->root_inum == fs_file->name->meta_addr) &&
        ((fs_file->name->name == NULL) || (strlen(fs_file->name->name) == 0)))
    {
        parObjId = fsObjId;
    }
    else
    {
        parObjId = findParObjId(fs_file, path, fsObjId);
        if (parObjId == -1)
        {
            //error
            return 1;
        }
    }

    return addFile(fs_file, fs_attr, path, md5, known, fsObjId, parObjId, objId, dataSourceObjId);
}


/**
* return a hash of the passed in string. We use this
* for full paths. 
* From: http://www.cse.yorku.ca/~oz/hash.html
*/
uint32_t TskDbSqlite::hash(const unsigned char* str)
{
    uint32_t hash = 5381;
    int c;

    while ((c = *str++))
    {
        // skip slashes -> normalizes leading/ending/double slashes
        if (c == '/')
            continue;
        hash = ((hash << 5) + hash) + c; /* hash * 33 + c */
    }

    return hash;
}

/**
* Store info about a directory in a complex map structure as a cache for the
* files who are a child of this directory and want to know its object id. 
*
* @param fsObjId fs id of this directory
* @param fs_file File for the directory to store
* @param path Full path (parent and this file) of the directory
* @param objId object id of the directory 
*/
void TskDbSqlite::storeObjId(const int64_t& fsObjId, const TSK_FS_FILE* fs_file, const char* path, const int64_t& objId)
{
    // skip the . and .. entries
    if ((fs_file->name) && (fs_file->name->name) && (TSK_FS_ISDOT(fs_file->name->name)))
    {
        return;
    }

    uint32_t seq;
    uint32_t path_hash = hash((const unsigned char *)path);

    /* NTFS uses sequence, otherwise we hash the path. We do this to map to the
    * correct parent folder if there are two from the root dir that eventually point to
    * the same folder (one deleted and one allocated) or two hard links. */
    if (TSK_FS_TYPE_ISNTFS(fs_file->fs_info->ftype))
    {
        /* Use the sequence stored in meta (which could be one larger than the name value
        * if the directory is deleted. We do this because the par_seq gets added to the
        * name structure when it is added to the directory based on teh value stored in 
        * meta. */
        seq = fs_file->meta->seq;
    }
    else
    {
        seq = path_hash;
    }

    map<TSK_INUM_T, map<uint32_t, map<uint32_t, int64_t> > >& fsMap = m_parentDirIdCache[fsObjId];
    if (fsMap.count(fs_file->name->meta_addr) == 0)
    {
        fsMap[fs_file->name->meta_addr][seq][path_hash] = objId;
    }
    else
    {
        map<uint32_t, map<uint32_t, int64_t> >& fileMap = fsMap[fs_file->name->meta_addr];
        if (fileMap.count(seq) == 0)
        {
            fileMap[seq][path_hash] = objId;
        }
    }
}

/**
* Find parent object id of TSK_FS_FILE. Use local cache map, if not found, fall back to SQL
* @param fs_file file to find parent obj id for
* @param parentPath Path of parent folder that we want to match
* @param fsObjId fs id of this file
* @returns parent obj id ( > 0), -1 on error
*/
int64_t TskDbSqlite::findParObjId(const TSK_FS_FILE* fs_file, const char* parentPath, const int64_t& fsObjId)
{
    uint32_t seq;
    uint32_t path_hash = hash((const unsigned char *)parentPath);

    /* NTFS uses sequence, otherwise we hash the path. We do this to map to the
    * correct parent folder if there are two from the root dir that eventually point to
    * the same folder (one deleted and one allocated) or two hard links. */
    if (TSK_FS_TYPE_ISNTFS(fs_file->fs_info->ftype))
    {
        seq = fs_file->name->par_seq;
    }
    else
    {
        seq = path_hash;
    }

    //get from cache by parent meta addr, if available
    map<TSK_INUM_T, map<uint32_t, map<uint32_t, int64_t> > >& fsMap = m_parentDirIdCache[fsObjId];
    if (fsMap.count(fs_file->name->par_addr) > 0)
    {
        map<uint32_t, map<uint32_t, int64_t> >& fileMap = fsMap[fs_file->name->par_addr];
        if (fileMap.count(seq) > 0)
        {
            map<uint32_t, int64_t>& pathMap = fileMap[seq];
            if (pathMap.count(path_hash) > 0)
            {
                return pathMap[path_hash];
            }
        }
        else
        {
            // printf("Miss: %zu\n", fileMap.count(seq));
        }
    }

    // fprintf(stderr, "Miss: %s (%" PRIu64  " - %" PRIu64 ")\n", fs_file->name->name, fs_file->name->meta_addr,
    //                fs_file->name->par_addr);

    // Need to break up 'path' in to the parent folder to match in 'parent_path' and the folder 
    // name to match with the 'name' column in tsk_files table
    const char *parent_name = "";
    const char *parent_path = "";
    if (TskDb::getParentPathAndName(parentPath, &parent_path, &parent_name))
    {
        return -1;
    }

    // Find the parent file id in the database using the parent metadata address
    // @@@ This should use sequence number when the new database supports it
    if (attempt(sqlite3_bind_int64(m_selectFilePreparedStmt, 1, fs_file->name->par_addr),
                "TskDbSqlite::findParObjId: Error binding meta_addr to statement: %s (result code %d)\n")
        || attempt(sqlite3_bind_int64(m_selectFilePreparedStmt, 2, fsObjId),
                   "TskDbSqlite::findParObjId: Error binding fs_obj_id to statement: %s (result code %d)\n")
        || attempt(sqlite3_bind_text(m_selectFilePreparedStmt, 3, parent_path, -1, SQLITE_STATIC),
                   "TskDbSqlite::findParObjId: Error binding path to statement: %s (result code %d)\n")
        || attempt(sqlite3_bind_text(m_selectFilePreparedStmt, 4, parent_name, -1, SQLITE_STATIC),
                   "TskDbSqlite::findParObjId: Error binding path to statement: %s (result code %d)\n")
        || attempt(sqlite3_step(m_selectFilePreparedStmt), SQLITE_ROW,
                   "TskDbSqlite::findParObjId: Error selecting file id by meta_addr: %s (result code %d)\n"))
    {
        // Statement may be used again, even after error
        sqlite3_reset(m_selectFilePreparedStmt);
        return -1;
    }

    int64_t parObjId = sqlite3_column_int64(m_selectFilePreparedStmt, 0);

    if (attempt(sqlite3_reset(m_selectFilePreparedStmt),
                "TskDbSqlite::findParObjId: Error resetting 'select file id by meta_addr' statement: %s\n"))
    {
        return -1;
    }

    return parObjId;
}

int TskDbSqlite::addMACTimeEvents(const int64_t data_source_obj_id, const int64_t file_obj_id,
                                  std::map<int64_t, time_t> timeMap, const char* full_description)
{
    int64_t event_description_id = -1;

    //for each  entry (type ->time)
    for (const auto entry : timeMap)
    {
        const long long time = entry.second;


        if (time == 0)
        {
            //we skip any MAC time events with time == 0 since 0 is usually a bogus time and not helpfull 
            continue;
        }
        if (event_description_id == -1)
        {
            //insert common description for file
            char* descriptionSql = sqlite3_mprintf(
                "INSERT INTO tsk_event_descriptions ( data_source_obj_id, file_obj_id , artifact_id,  full_description, hash_hit, tagged) "
                " VALUES ("
                "%" PRId64 "," // data_source_obj_id
                "%" PRId64 "," // file_obj_id
                "NULL," // fixed artifact_id
                "%Q," // full_description
                "0," // fixed hash_hit
                "0" // fixed tagged
                ")",
                data_source_obj_id,
                file_obj_id,
                full_description);

            if (attempt_exec(descriptionSql,
                             "TskDbSqlite::addMACTimeEvents: Error adding filesystem event to tsk_events table: %s\n")
            )
            {
                sqlite3_free(descriptionSql);
                return 1;
            }

            sqlite3_free(descriptionSql);
            event_description_id = sqlite3_last_insert_rowid(m_db);
        }
        //insert events time event
        char* eventSql = sqlite3_mprintf(
            "INSERT INTO tsk_events ( event_type_id, event_description_id , time) "
            " VALUES ("
            "%" PRId64 "," // event_type_id
            "%" PRId64 "," // event_description_id
            "%" PRIu64 ")", // time
            entry.first,
            event_description_id,
            time
        );

        if (attempt_exec(
                eventSql, "TskDbSqlite::addMACTimeEvents: Error adding filesystem event to tsk_events table: %s\n")
        )
        {
            sqlite3_free(eventSql);
            return 1;
        }
        sqlite3_free(eventSql);
    }

    return 0;
}

/**
* Add file data to the file table
* @param md5 binary value of MD5 (i.e. 16 bytes) or NULL
* @param dataSourceObjId The object ID for the data source
* Return 0 on success, 1 on error.
*/
int
TskDbSqlite::addFile(TSK_FS_FILE* fs_file,
    const TSK_FS_ATTR* fs_attr, const char* path,
    const unsigned char*const md5, const TSK_DB_FILES_KNOWN_ENUM known,
    int64_t fsObjId, int64_t parObjId,
    int64_t& objId, int64_t dataSourceObjId)
{
    time_t mtime = 0;
    time_t crtime = 0;
    time_t ctime = 0;
    time_t atime = 0;
    TSK_OFF_T size = 0;
    int meta_type = 0;
    int meta_flags = 0;
    int meta_mode = 0;
    int gid = 0;
    int uid = 0;
    int type = TSK_FS_ATTR_TYPE_NOT_FOUND;
    int idx = 0;
    char* zSQL;

    if (fs_file->name == NULL)
        return 0;

    if (fs_file->meta)
    {
        mtime = fs_file->meta->mtime;
        atime = fs_file->meta->atime;
        ctime = fs_file->meta->ctime;
        crtime = fs_file->meta->crtime;
        meta_type = fs_file->meta->type;
        meta_flags = fs_file->meta->flags;
        meta_mode = fs_file->meta->mode;
        gid = fs_file->meta->gid;
        uid = fs_file->meta->uid;
    }

    size_t attr_nlen = 0;
    if (fs_attr)
    {
        type = fs_attr->type;
        idx = fs_attr->id;
        size = fs_attr->size;
        if (fs_attr->name)
        {
            if ((fs_attr->type != TSK_FS_ATTR_TYPE_NTFS_IDXROOT) ||
                (strcmp(fs_attr->name, "$I30") != 0))
            {
                attr_nlen = strlen(fs_attr->name);
            }
        }
    }

    // combine name and attribute name
    size_t len = strlen(fs_file->name->name);
    char* name;
    size_t nlen = len + attr_nlen + 11; // Extra space for possible colon and '-slack'
    if ((name = (char *)tsk_malloc(nlen)) == NULL)
    {
        return 1;
    }

    strncpy(name, fs_file->name->name, nlen);

    char extension[24] = "";
    extractExtension(name, extension);

    // Add the attribute name
    if (attr_nlen > 0)
    {
        strncat(name, ":", nlen - strlen(name));
        strncat(name, fs_attr->name, nlen - strlen(name));
    }

    // clean up path
    // +2 = space for leading slash and terminating null
    size_t path_len = strlen(path) + 2;
    char* escaped_path;
    if ((escaped_path = (char *)tsk_malloc(path_len)) == NULL)
    {
        free(name);
        return 1;
    }

    strncpy(escaped_path, "/", path_len);
    strncat(escaped_path, path, path_len - strlen(escaped_path));

    char* md5TextPtr = NULL;
    char md5Text[48];

    // if md5 hashes are being used
    if (md5 != NULL)
    {
        // copy the hash as hexidecimal into the buffer
        for (int i = 0; i < 16; i++)
        {
            sprintf(&(md5Text[i * 2]), "%x%x", (md5[i] >> 4) & 0xf,
                md5[i] & 0xf);
        }
        md5TextPtr = md5Text;
    }


    if (addObject(TSK_DB_OBJECT_TYPE_FILE, parObjId, objId))
    {
        free(name);
        free(escaped_path);
        return 1;
    }

    zSQL = sqlite3_mprintf(
        "INSERT INTO tsk_files (fs_obj_id, obj_id, data_source_obj_id, type, attr_type, attr_id, name, meta_addr, meta_seq, dir_type, meta_type, dir_flags, meta_flags, size, crtime, ctime, atime, mtime, mode, gid, uid, md5, known, parent_path, extension) "
        "VALUES ("
        "%" PRId64 ",%" PRId64 ","
        "%" PRId64 ","
        "%d,"
        "%d,%d,'%q',"
        "%" PRIuINUM ",%d,"
        "%d,%d,%d,%d,"
        "%" PRIuOFF ","
        "%llu,%llu,%llu,%llu,"
        "%d,%d,%d,%Q,%d,"
        "'%q','%q')",
        fsObjId, objId,
        dataSourceObjId,
        TSK_DB_FILES_TYPE_FS,
        type, idx, name,
        fs_file->name->meta_addr, fs_file->name->meta_seq,
        fs_file->name->type, meta_type, fs_file->name->flags, meta_flags,
        size,
        (unsigned long long)crtime, (unsigned long long)ctime, (unsigned long long)atime, (unsigned long long)mtime,
        meta_mode, gid, uid, md5TextPtr, known,
        escaped_path, extension);

    if (attempt_exec(zSQL, "TskDbSqlite::addFile: Error adding data to tsk_files table: %s\n"))
    {
        free(name);
        free(escaped_path);
        sqlite3_free(zSQL);
        return 1;
    }


    if (!TSK_FS_ISDOT(name))
    {
        std::string full_description = std::string(escaped_path).append(name);

        // map from time to event type ids
        const std::map<int64_t, time_t> timeMap = {
            {4, mtime},
            {5, atime},
            {6, crtime},
            {7, ctime}
        };

        //insert MAC time events for the file
        if (addMACTimeEvents(dataSourceObjId, objId, timeMap, full_description.c_str()))
        {
            free(name);
            free(escaped_path);
            sqlite3_free(zSQL);
            return 1;
        };
    }

    //if dir, update parent id cache (do this before objId may be changed creating the slack file)
    if (TSK_FS_IS_DIR_META(meta_type))
    {
        std::string fullPath = std::string(path) + fs_file->name->name;
        storeObjId(fsObjId, fs_file, fullPath.c_str(), objId);
    }

    // Add entry for the slack space.
    // Current conditions for creating a slack file:
    //   - File name is not empty, "." or ".."
    //   - Data is non-resident
    //   - The allocated size is greater than the initialized file size
    //     See github issue #756 on why initsize and not size.
    //   - The data is not compressed
    if ((fs_attr != NULL)
        && ((strlen(name) > 0) && (! TSK_FS_ISDOT(name)))
        && (!(fs_file->meta->flags & TSK_FS_META_FLAG_COMP))
        && (fs_attr->flags & TSK_FS_ATTR_NONRES)
        && (fs_attr->nrd.allocsize > fs_attr->nrd.initsize))
    {
        strncat(name, "-slack", 6);
        if (strlen(extension) > 0)
        {
            strncat(extension, "-slack", 6);
        }
        TSK_OFF_T slackSize = fs_attr->nrd.allocsize - fs_attr->nrd.initsize;

        if (addObject(TSK_DB_OBJECT_TYPE_FILE, parObjId, objId))
        {
            free(name);
            free(escaped_path);
            return 1;
        }

        // Run the same insert with the new name, size, and type
        zSQL = sqlite3_mprintf(
            "INSERT INTO tsk_files (fs_obj_id, obj_id, data_source_obj_id, type, attr_type, attr_id, name, meta_addr, meta_seq, dir_type, meta_type, dir_flags, meta_flags, size, crtime, ctime, atime, mtime, mode, gid, uid, md5, known, parent_path,extension) "
            "VALUES ("
            "%" PRId64 ",%" PRId64 ","
            "%" PRId64 ","
            "%d,"
            "%d,%d,'%q',"
            "%" PRIuINUM ",%d,"
            "%d,%d,%d,%d,"
            "%" PRIuOFF ","
            "%llu,%llu,%llu,%llu,"
            "%d,%d,%d,NULL,%d,"
            "'%q','%q')",
            fsObjId, objId,
            dataSourceObjId,
            TSK_DB_FILES_TYPE_SLACK,
            type, idx, name,
            fs_file->name->meta_addr, fs_file->name->meta_seq,
            TSK_FS_NAME_TYPE_REG, TSK_FS_META_TYPE_REG, fs_file->name->flags, meta_flags,
            slackSize,
            (unsigned long long)crtime, (unsigned long long)ctime, (unsigned long long)atime, (unsigned long long)mtime,
            meta_mode, gid, uid, known,
            escaped_path, extension);

        if (attempt_exec(zSQL, "TskDbSqlite::addFile: Error adding data to tsk_files table: %s\n"))
        {
            free(name);
            free(escaped_path);
            sqlite3_free(zSQL);
            return 1;
        }
    }

    sqlite3_free(zSQL);

    free(name);
    free(escaped_path);

    return 0;
}


/**
* Create a savepoint.  Call revertSavepoint() or releaseSavepoint()
* to revert or commit.
* @param name Name to call savepoint
* @returns 1 on error, 0 on success
*/
int
TskDbSqlite::createSavepoint(const char* name)
{
    char
        buff[1024];

    snprintf(buff, 1024, "SAVEPOINT %s", name);

    return attempt_exec(buff, "Error setting savepoint: %s\n");
}

/**
* Rollback to specified savepoint and release
* @param name Name of savepoint
* @returns 1 on error, 0 on success
*/
int
TskDbSqlite::revertSavepoint(const char* name)
{
    char
        buff[1024];

    snprintf(buff, 1024, "ROLLBACK TO SAVEPOINT %s", name);

    if (attempt_exec(buff, "Error rolling back savepoint: %s\n"))
        return 1;

    return releaseSavepoint(name);
}

/**
* Release a savepoint.  Commits if savepoint was not rollbacked.
* @param name Name of savepoint
* @returns 1 on error, 0 on success
*/
int
TskDbSqlite::releaseSavepoint(const char* name)
{
    char
        buff[1024];

    snprintf(buff, 1024, "RELEASE SAVEPOINT %s", name);

    return attempt_exec(buff, "Error releasing savepoint: %s\n");
}


/**
* Add file layout info to the database.  This table stores the run information for each file so that we
* can map which parts of an image are used by what files.
* @param a_fileObjId ID of the file
* @param a_byteStart Byte address relative to the start of the image file
* @param a_byteLen Length of the run in bytes
* @param a_sequence Sequence of this run in the file
* @returns 1 on error
*/
int
TskDbSqlite::addFileLayoutRange(int64_t a_fileObjId,
                                uint64_t a_byteStart, uint64_t a_byteLen, int a_sequence)
{
    char
        foo[1024];

    snprintf(foo, 1024,
        "INSERT INTO tsk_file_layout(obj_id, byte_start, byte_len, sequence) VALUES (%" PRId64 ", %" PRIu64 ", %" PRIu64 ", %d)",
             a_fileObjId, a_byteStart, a_byteLen, a_sequence);

    return attempt_exec(foo,
                        "Error adding data to tsk_file_layout table: %s\n");
}

/**
* Add file layout info to the database.  This table stores the run information for each file so that we
* can map which parts of an image are used by what files.
* @param fileLayoutRange TSK_DB_FILE_LAYOUT_RANGE object storing a single file layout range entry
* @returns 1 on error
*/
int TskDbSqlite::addFileLayoutRange(const TSK_DB_FILE_LAYOUT_RANGE& fileLayoutRange)
{
    return addFileLayoutRange(fileLayoutRange.fileObjId, fileLayoutRange.byteStart, fileLayoutRange.byteLen,
                              fileLayoutRange.sequence);
}


/**
* Adds entry for to tsk_files for a layout file into the database.
* @param parObjId parent obj id in the database
* @param fsObjId fs obj id in the database, or 0 if parent it not fs (NULL)
* @param dbFileType type (unallocated, carved, unused)
* @param fileName file name for the layout file
* @param size Number of bytes in file
* @param objId layout file Id (output)
* @param dataSourceObjId The object Id of the data source
* @returns TSK_OK on success or TSK_ERR on error.
*/
TSK_RETVAL_ENUM
TskDbSqlite::addLayoutFileInfo(const int64_t parObjId, const int64_t fsObjId, const TSK_DB_FILES_TYPE_ENUM dbFileType,
                               const char* fileName,
                               const uint64_t size, int64_t& objId, int64_t dataSourceObjId)
{
    char* zSQL;

    if (addObject(TSK_DB_OBJECT_TYPE_FILE, parObjId, objId))
        return TSK_ERR;

    //fsObjId can be NULL
    char* fsObjIdStrPtr = NULL;
    char fsObjIdStr[32];
    if (fsObjId != 0)
    {
        snprintf(fsObjIdStr, 32, "%" PRIu64, fsObjId);
        fsObjIdStrPtr = fsObjIdStr;
    }

    zSQL = sqlite3_mprintf(
        "INSERT INTO tsk_files (has_layout, fs_obj_id, obj_id, data_source_obj_id, type, attr_type, attr_id, name, meta_addr, meta_seq, dir_type, meta_type, dir_flags, meta_flags, size, crtime, ctime, atime, mtime, mode, gid, uid, known) "
        "VALUES ("
        "1, %Q, %lld,"
        "%" PRId64 ","
        "%d,"
        "NULL,NULL,'%q',"
        "NULL,NULL,"
        "%d,%d,%d,%d,"
        "%" PRIuOFF ","
        "NULL,NULL,NULL,NULL,NULL,NULL,NULL,%d)",
        fsObjIdStrPtr, objId,
        dataSourceObjId,
        dbFileType,
        fileName,
        TSK_FS_NAME_TYPE_REG, TSK_FS_META_TYPE_REG,
        TSK_FS_NAME_FLAG_UNALLOC, TSK_FS_META_FLAG_UNALLOC, size, TSK_DB_FILES_KNOWN_UNKNOWN);

    if (attempt_exec(zSQL, "TskDbSqlite::addLayoutFileInfo: Error adding data to tsk_files table: %s\n"))
    {
        sqlite3_free(zSQL);
        return TSK_ERR;
    }

    sqlite3_free(zSQL);
    return TSK_OK;
}


/** 
* Returns true if database is opened.
*/
bool
TskDbSqlite::isDbOpen()
{
    if (m_db)
        return true;
    else
        return false;
}

bool TskDbSqlite::dbExists()
{
    // Check if database file already exsists
    if (m_utf8)
    {
        struct stat stat_buf;
        if (stat(m_dbFilePathUtf8, &stat_buf) == 0)
        {
            return true;
        }
    }
    else
    {
        struct STAT_STR stat_buf;
        if (TSTAT(m_dbFilePath, &stat_buf) == 0)
        {
            return true;
        }
    }

    return false;
}

bool
TskDbSqlite::inTransaction()
{
    return (sqlite3_get_autocommit(m_db) == 0);
}


/**
* Adds information about a unallocated file with layout ranges into the database.
* Adds a single entry to tsk_files table with an auto-generated file name, tsk_objects table, and one or more entries to tsk_file_layout table
* @param parentObjId Id of the parent object in the database (fs, volume, or image)
* @param fsObjId parent fs, or NULL if the file is not associated with fs
* @param size Number of bytes in file
* @param ranges vector containing one or more TSK_DB_FILE_LAYOUT_RANGE layout ranges (in)
* @param objId object id of the file object created (output)
* @param dataSourceObjId The object ID for the data source
* @returns TSK_OK on success or TSK_ERR on error.
*/
TSK_RETVAL_ENUM TskDbSqlite::addUnallocBlockFile(const int64_t parentObjId, const int64_t fsObjId, const uint64_t size,
                                                 vector<TSK_DB_FILE_LAYOUT_RANGE>& ranges, int64_t& objId,
                                                 int64_t dataSourceObjId)
{
    return addFileWithLayoutRange(TSK_DB_FILES_TYPE_UNALLOC_BLOCKS, parentObjId, fsObjId, size, ranges, objId,
                                  dataSourceObjId);
}

/**
* Adds information about a unused file with layout ranges into the database.
* Adds a single entry to tsk_files table with an auto-generated file name, tsk_objects table, and one or more entries to tsk_file_layout table
* @param parentObjId Id of the parent object in the database (fs, volume, or image)
* @param fsObjId parent fs, or NULL if the file is not associated with fs
* @param size Number of bytes in file
* @param ranges vector containing one or more TSK_DB_FILE_LAYOUT_RANGE layout ranges (in)
* @param objId object id of the file object created (output)
* @param dataSourceObjId The object ID for the data source
* @returns TSK_OK on success or TSK_ERR on error.
*/
TSK_RETVAL_ENUM TskDbSqlite::addUnusedBlockFile(const int64_t parentObjId, const int64_t fsObjId, const uint64_t size,
                                                vector<TSK_DB_FILE_LAYOUT_RANGE>& ranges, int64_t& objId,
                                                int64_t dataSourceObjId)
{
    return addFileWithLayoutRange(TSK_DB_FILES_TYPE_UNUSED_BLOCKS, parentObjId, fsObjId, size, ranges, objId,
                                  dataSourceObjId);
}

/**
* Adds information about a carved file with layout ranges into the database.
* Adds a single entry to tsk_files table with an auto-generated file name, tsk_objects table, and one or more entries to tsk_file_layout table
* @param parentObjId Id of the parent object in the database (fs, volume, or image)
* @param fsObjId fs id associated with the file, or NULL
* @param size Number of bytes in file
* @param ranges vector containing one or more TSK_DB_FILE_LAYOUT_RANGE layout ranges (in)
* @param objId object id of the file object created (output)
* @param dataSourceObjId The object ID for the data source
* @returns TSK_OK on success or TSK_ERR on error.
*/
TSK_RETVAL_ENUM TskDbSqlite::addCarvedFile(const int64_t parentObjId, const int64_t fsObjId, const uint64_t size,
                                           vector<TSK_DB_FILE_LAYOUT_RANGE>& ranges, int64_t& objId,
                                           int64_t dataSourceObjId)
{
    return addFileWithLayoutRange(TSK_DB_FILES_TYPE_CARVED, parentObjId, fsObjId, size, ranges, objId, dataSourceObjId);
}

//internal function object to check for range overlap
typedef struct _checkFileLayoutRangeOverlap
{
    const vector<TSK_DB_FILE_LAYOUT_RANGE>& ranges;
    bool hasOverlap;

    explicit _checkFileLayoutRangeOverlap(const vector<TSK_DB_FILE_LAYOUT_RANGE>& ranges)
        : ranges(ranges), hasOverlap(false)
    {
    }

    bool getHasOverlap() const { return hasOverlap; }

    void operator()(const TSK_DB_FILE_LAYOUT_RANGE& range)
    {
        if (hasOverlap)
            return; //no need to check other

        uint64_t start = range.byteStart;
        uint64_t end = start + range.byteLen;

        vector<TSK_DB_FILE_LAYOUT_RANGE>::const_iterator it;
        for (it = ranges.begin(); it != ranges.end(); ++it)
        {
            const TSK_DB_FILE_LAYOUT_RANGE* otherRange = &(*it);
            if (&range == otherRange)
                continue; //skip, it's the same range
            uint64_t otherStart = otherRange->byteStart;
            uint64_t otherEnd = otherStart + otherRange->byteLen;
            if (start <= otherEnd && end >= otherStart)
            {
                hasOverlap = true;
                break;
            }
        }
    }
} checkFileLayoutRangeOverlap;

/**
* Add virtual dir of type TSK_DB_FILES_TYPE_VIRTUAL_DIR
* that can be a parent of other non-fs virtual files or directories, to organize them
* @param fsObjId (in) file system object id to associate with the virtual directory.
* @param parentDirId (in) parent dir object id of the new directory: either another virtual directory or root fs directory
* @param name name (int) of the new virtual directory
* @param objId (out) object id of the created virtual directory object
* @param dataSourceObjId The object Id of the data source
* @returns TSK_ERR on error or TSK_OK on success
*/
TSK_RETVAL_ENUM TskDbSqlite::addVirtualDir(const int64_t fsObjId, const int64_t parentDirId, const char* const name,
                                           int64_t& objId, int64_t dataSourceObjId)
{
    char* zSQL;

    if (addObject(TSK_DB_OBJECT_TYPE_FILE, parentDirId, objId))
        return TSK_ERR;
    zSQL = sqlite3_mprintf(
        "INSERT INTO tsk_files (attr_type, attr_id, has_layout, fs_obj_id, obj_id, data_source_obj_id, type, attr_type, "
        "attr_id, name, meta_addr, meta_seq, dir_type, meta_type, dir_flags, meta_flags, size, "
        "crtime, ctime, atime, mtime, mode, gid, uid, known, parent_path) "
        "VALUES ("
        "NULL, NULL,"
        "NULL,"
        "%lld,"
        "%lld,"
        "%" PRId64 ","
        "%d,"
        "NULL,NULL,'%q',"
        "NULL,NULL,"
        "%d,%d,%d,%d,"
        "0,"
        "NULL,NULL,NULL,NULL,NULL,NULL,NULL,%d,'/')",
        fsObjId,
        objId,
        dataSourceObjId,
        TSK_DB_FILES_TYPE_VIRTUAL_DIR,
        name,
        TSK_FS_NAME_TYPE_DIR, TSK_FS_META_TYPE_DIR,
        TSK_FS_NAME_FLAG_ALLOC, (TSK_FS_META_FLAG_ALLOC | TSK_FS_META_FLAG_USED), TSK_DB_FILES_KNOWN_UNKNOWN);

    if (attempt_exec(zSQL, "Error adding data to tsk_files table: %s\n"))
    {
        sqlite3_free(zSQL);
        return TSK_ERR;
    }
    sqlite3_free(zSQL);

    return TSK_OK;
}

/**
* Internal helper method to add a virtual root dir, a parent dir of files representing unalloc space within fs.
* The dir has is associated with its root dir parent for the fs.
* @param fsObjId (in) fs id to find root dir for and create $Unalloc dir for
* @param objId (out) object id of the $Unalloc dir created
* @param dataSourceObjId The object ID for the data source
* @returns TSK_ERR on error or TSK_OK on success
*/
TSK_RETVAL_ENUM TskDbSqlite::addUnallocFsBlockFilesParent(const int64_t fsObjId, int64_t& objId,
                                                          int64_t dataSourceObjId)
{
    const char* const unallocDirName = "$Unalloc";

    //get root dir
    TSK_DB_OBJECT rootDirObjInfo;
    if (getFsRootDirObjectInfo(fsObjId, rootDirObjInfo) == TSK_ERR)
    {
        return TSK_ERR;
    }

    return addVirtualDir(fsObjId, rootDirObjInfo.objId, unallocDirName, objId, dataSourceObjId);
}

/**
* Internal helper method to add unalloc, unused and carved files with layout ranges to db
* Generates file_name and populates tsk_files, tsk_objects and tsk_file_layout tables
* @param dataSourceObjId The object ID for the data source
* @returns TSK_ERR on error or TSK_OK on success
*/
TSK_RETVAL_ENUM TskDbSqlite::addFileWithLayoutRange(const TSK_DB_FILES_TYPE_ENUM dbFileType, const int64_t parentObjId,
                                                    const int64_t fsObjId, const uint64_t size,
                                                    vector<TSK_DB_FILE_LAYOUT_RANGE>& ranges, int64_t& objId,
                                                    int64_t dataSourceObjId)
{
    const size_t numRanges = ranges.size();

    if (numRanges < 1)
    {
        tsk_error_reset();
        tsk_error_set_errno(TSK_ERR_AUTO_DB);
        tsk_error_set_errstr("Error addFileWithLayoutRange() - no ranges present");
        return TSK_ERR;
    }

    stringstream fileNameSs;
    switch (dbFileType)
    {
    case TSK_DB_FILES_TYPE_UNALLOC_BLOCKS:
        fileNameSs << "Unalloc";
        break;

    case TSK_DB_FILES_TYPE_UNUSED_BLOCKS:
        fileNameSs << "Unused";
        break;

    case TSK_DB_FILES_TYPE_CARVED:
        fileNameSs << "Carved";
        break;
    default:
        stringstream sserr;
        tsk_error_reset();
        tsk_error_set_errno(TSK_ERR_AUTO_DB);
        sserr << "Error addFileWithLayoutRange() - unsupported file type for file layout range: ";
        sserr << (int)dbFileType;
        tsk_error_set_errstr("%s", sserr.str().c_str());
        return TSK_ERR;
    }

    //ensure layout ranges are sorted (to generate file name and to be inserted in sequence order)
    sort(ranges.begin(), ranges.end());

    //dome some checking
    //ensure there is no overlap and each range has unique byte range
    const checkFileLayoutRangeOverlap& overlapRes =
        for_each(ranges.begin(), ranges.end(), checkFileLayoutRangeOverlap(ranges));
    if (overlapRes.getHasOverlap())
    {
        tsk_error_reset();
        tsk_error_set_errno(TSK_ERR_AUTO_DB);
        tsk_error_set_errstr("Error addFileWithLayoutRange() - overlap detected between ranges");
        return TSK_ERR;
    }

    //construct filename with parent obj id, start byte of first range, end byte of last range
    fileNameSs << "_" << parentObjId << "_" << ranges[0].byteStart;
    fileNameSs << "_" << (ranges[numRanges - 1].byteStart + ranges[numRanges - 1].byteLen);

    //insert into tsk files and tsk objects
    if (addLayoutFileInfo(parentObjId, fsObjId, dbFileType, fileNameSs.str().c_str(), size, objId, dataSourceObjId))
    {
        return TSK_ERR;
    }

    //fill in fileObjId and insert ranges
    for (vector<TSK_DB_FILE_LAYOUT_RANGE>::iterator it = ranges.begin();
         it != ranges.end(); ++it)
    {
        TSK_DB_FILE_LAYOUT_RANGE& range = *it;
        range.fileObjId = objId;
        if (this->addFileLayoutRange(range))
        {
            return TSK_ERR;
        }
    }

    return TSK_OK;
}

/**
* Query tsk_file_layout and return rows for every entry in tsk_file_layout table
* @param fileLayouts (out) TSK_DB_FILE_LAYOUT_RANGE row representations to return
* @returns TSK_ERR on error, TSK_OK on success
*/
TSK_RETVAL_ENUM TskDbSqlite::getFileLayouts(vector<TSK_DB_FILE_LAYOUT_RANGE>& fileLayouts)
{
    sqlite3_stmt* fileLayoutsStatement = NULL;
    if (prepare_stmt("SELECT obj_id, byte_start, byte_len, sequence FROM tsk_file_layout",
                     &fileLayoutsStatement))
    {
        return TSK_ERR;
    }

    //get rows
    TSK_DB_FILE_LAYOUT_RANGE rowData;

    while (sqlite3_step(fileLayoutsStatement) == SQLITE_ROW)
    {
        rowData.fileObjId = sqlite3_column_int64(fileLayoutsStatement, 0);
        rowData.byteStart = sqlite3_column_int64(fileLayoutsStatement, 1);
        rowData.byteLen = sqlite3_column_int64(fileLayoutsStatement, 2);
        rowData.sequence = sqlite3_column_int(fileLayoutsStatement, 3);

        //insert a copy of the rowData
        fileLayouts.push_back(rowData);
    }

    //cleanup
    if (fileLayoutsStatement != NULL)
    {
        sqlite3_finalize(fileLayoutsStatement);
        fileLayoutsStatement = NULL;
    }

    return TSK_OK;
}

ostream& operator <<(ostream& os, const TSK_DB_FILE_LAYOUT_RANGE& layoutRange)
{
    os << layoutRange.fileObjId << "," << layoutRange.byteStart << ","
        << layoutRange.byteLen << "," << layoutRange.sequence;
    os << std::endl;
    return os;
}

ostream& operator <<(ostream& os, const TSK_DB_FS_INFO& fsInfo)
{
    os << fsInfo.objId << "," << fsInfo.imgOffset << "," << (int)fsInfo.fType
        << "," << fsInfo.block_size << "," << fsInfo.block_count
        << "," << fsInfo.root_inum << "," << fsInfo.first_inum << "," << fsInfo.last_inum;
    os << std::endl;
    return os;
}

ostream& operator <<(ostream& os, const TSK_DB_VS_INFO& vsInfo)
{
    os << vsInfo.objId << "," << (int)vsInfo.vstype << "," << vsInfo.offset
        << "," << vsInfo.block_size;
    os << std::endl;
    return os;
}

ostream& operator <<(ostream& os, const TSK_DB_VS_PART_INFO& vsPartInfo)
{
    os << vsPartInfo.objId << "," << vsPartInfo.addr << "," << vsPartInfo.start
        << "," << vsPartInfo.len << "," << vsPartInfo.desc << "," << (int)vsPartInfo.flags;
    os << std::endl;
    return os;
}

ostream& operator <<(ostream& os, const TSK_DB_OBJECT& dbObject)
{
    os << dbObject.objId << "," << dbObject.parObjId << "," << (int)dbObject.type;
    os << std::endl;
    return os;
}

/**
* Query tsk_fs_info and return rows for every entry in tsk_fs_info table
* @param imgId the object id of the image to get filesystems for
* @param fsInfos (out) TSK_DB_FS_INFO row representations to return
* @returns TSK_ERR on error, TSK_OK on success
*/
TSK_RETVAL_ENUM TskDbSqlite::getFsInfos(int64_t imgId, vector<TSK_DB_FS_INFO>& fsInfos)
{
    sqlite3_stmt* fsInfosStatement = NULL;
    if (prepare_stmt(
        "SELECT obj_id, img_offset, fs_type, block_size, block_count, root_inum, first_inum, last_inum FROM tsk_fs_info",
        &fsInfosStatement))
    {
        return TSK_ERR;
    }

    //get rows
    TSK_DB_FS_INFO rowData;
    while (sqlite3_step(fsInfosStatement) == SQLITE_ROW)
    {
        int64_t fsObjId = sqlite3_column_int64(fsInfosStatement, 0);

        //ensure fs is (sub)child of the image requested, if not, skip it
        int64_t curImgId = 0;
        if (getParentImageId(fsObjId, curImgId) == TSK_ERR)
        {
            tsk_error_reset();
            tsk_error_set_errno(TSK_ERR_AUTO_DB);
            tsk_error_set_errstr("Error finding parent for: %" PRIu64, fsObjId);
            return TSK_ERR;
        }

        if (imgId != curImgId)
        {
            continue;
        }

        rowData.objId = fsObjId;
        rowData.imgOffset = sqlite3_column_int64(fsInfosStatement, 1);
        rowData.fType = (TSK_FS_TYPE_ENUM)sqlite3_column_int(fsInfosStatement, 2);
        rowData.block_size = sqlite3_column_int(fsInfosStatement, 3);
        rowData.block_count = sqlite3_column_int64(fsInfosStatement, 4);
        rowData.root_inum = sqlite3_column_int64(fsInfosStatement, 5);
        rowData.first_inum = sqlite3_column_int64(fsInfosStatement, 6);
        rowData.last_inum = sqlite3_column_int64(fsInfosStatement, 7);

        //insert a copy of the rowData
        fsInfos.push_back(rowData);
    }

    //cleanup
    if (fsInfosStatement != NULL)
    {
        sqlite3_finalize(fsInfosStatement);
        fsInfosStatement = NULL;
    }

    return TSK_OK;
}


/**
* Query tsk_vs_info and return rows for every entry in tsk_vs_info table
* @param imgId the object id of the image to get volumesystems for
* @param vsInfos (out) TSK_DB_VS_INFO row representations to return
* @returns TSK_ERR on error, TSK_OK on success
*/
TSK_RETVAL_ENUM TskDbSqlite::getVsInfos(int64_t imgId, vector<TSK_DB_VS_INFO>& vsInfos)
{
    sqlite3_stmt* vsInfosStatement = NULL;
    if (prepare_stmt("SELECT obj_id, vs_type, img_offset, block_size FROM tsk_vs_info",
                     &vsInfosStatement))
    {
        return TSK_ERR;
    }

    //get rows
    TSK_DB_VS_INFO rowData;
    while (sqlite3_step(vsInfosStatement) == SQLITE_ROW)
    {
        int64_t vsObjId = sqlite3_column_int64(vsInfosStatement, 0);

        int64_t curImgId = 0;
        if (getParentImageId(vsObjId, curImgId) == TSK_ERR)
        {
            tsk_error_reset();
            tsk_error_set_errno(TSK_ERR_AUTO_DB);
            tsk_error_set_errstr("Error finding parent for: %" PRIu64, vsObjId);
            return TSK_ERR;
        }

        if (imgId != curImgId)
        {
            //ensure vs is (sub)child of the image requested, if not, skip it
            continue;
        }

        rowData.objId = vsObjId;
        rowData.vstype = (TSK_VS_TYPE_ENUM)sqlite3_column_int(vsInfosStatement, 1);
        rowData.offset = sqlite3_column_int64(vsInfosStatement, 2);
        rowData.block_size = sqlite3_column_int(vsInfosStatement, 3);

        //insert a copy of the rowData
        vsInfos.push_back(rowData);
    }

    //cleanup
    if (vsInfosStatement != NULL)
    {
        sqlite3_finalize(vsInfosStatement);
        vsInfosStatement = NULL;
    }

    return TSK_OK;
}


/**
* Query tsk_vs_part and return rows for every entry in tsk_vs_part table
* @param imgId the object id of the image to get vs parts for
* @param vsPartInfos (out) TSK_DB_VS_PART_INFO row representations to return
* @returns TSK_ERR on error, TSK_OK on success
*/
TSK_RETVAL_ENUM TskDbSqlite::getVsPartInfos(int64_t imgId, vector<TSK_DB_VS_PART_INFO>& vsPartInfos)
{
    sqlite3_stmt* vsPartInfosStatement = NULL;
    if (prepare_stmt("SELECT obj_id, addr, start, length, desc, flags FROM tsk_vs_parts",
                     &vsPartInfosStatement))
    {
        return TSK_ERR;
    }

    //get rows
    TSK_DB_VS_PART_INFO rowData;
    while (sqlite3_step(vsPartInfosStatement) == SQLITE_ROW)
    {
        int64_t vsPartObjId = sqlite3_column_int64(vsPartInfosStatement, 0);

        int64_t curImgId = 0;
        if (getParentImageId(vsPartObjId, curImgId) == TSK_ERR)
        {
            tsk_error_reset();
            tsk_error_set_errno(TSK_ERR_AUTO_DB);
            tsk_error_set_errstr("Error finding parent for: %" PRIu64, vsPartObjId);
            return TSK_ERR;
        }

        if (imgId != curImgId)
        {
            //ensure vs is (sub)child of the image requested, if not, skip it
            continue;
        }

        rowData.objId = vsPartObjId;
        rowData.addr = sqlite3_column_int(vsPartInfosStatement, 1);
        rowData.start = sqlite3_column_int64(vsPartInfosStatement, 2);
        rowData.len = sqlite3_column_int64(vsPartInfosStatement, 3);
        const unsigned char* text = sqlite3_column_text(vsPartInfosStatement, 4);
        size_t textLen = sqlite3_column_bytes(vsPartInfosStatement, 4);
        const size_t copyChars = textLen < TSK_MAX_DB_VS_PART_INFO_DESC_LEN - 1
                                     ? textLen
                                     : TSK_MAX_DB_VS_PART_INFO_DESC_LEN - 1;
        strncpy(rowData.desc, (char*)text, copyChars);
        rowData.desc[copyChars] = '\0';
        rowData.flags = (TSK_VS_PART_FLAG_ENUM)sqlite3_column_int(vsPartInfosStatement, 5);
        //insert a copy of the rowData
        vsPartInfos.push_back(rowData);
    }

    //cleanup
    if (vsPartInfosStatement != NULL)
    {
        sqlite3_finalize(vsPartInfosStatement);
        vsPartInfosStatement = NULL;
    }

    return TSK_OK;
}

/**
* Query tsk_objects with given id and returns object info entry
* @param objId object id to query
* @param objectInfo (out) TSK_DB_OBJECT entry representation to return
* @returns TSK_ERR on error (or if not found), TSK_OK on success
*/
TSK_RETVAL_ENUM TskDbSqlite::getObjectInfo(int64_t objId, TSK_DB_OBJECT& objectInfo)
{
    sqlite3_stmt* objectsStatement = NULL;
    if (prepare_stmt("SELECT obj_id, par_obj_id, type FROM tsk_objects WHERE obj_id IS ?",
                     &objectsStatement))
    {
        return TSK_ERR;
    }

    if (attempt(sqlite3_bind_int64(objectsStatement, 1, objId),
                "TskDbSqlite::getObjectInfo: Error binding objId to statement: %s (result code %d)\n")
        || attempt(sqlite3_step(objectsStatement), SQLITE_ROW,
                   "TskDbSqlite::getObjectInfo: Error selecting object by objid: %s (result code %d)\n"))
    {
        sqlite3_finalize(objectsStatement);
        return TSK_ERR;
    }

    objectInfo.objId = sqlite3_column_int64(objectsStatement, 0);
    objectInfo.parObjId = sqlite3_column_int64(objectsStatement, 1);
    objectInfo.type = (TSK_DB_OBJECT_TYPE_ENUM)sqlite3_column_int(objectsStatement, 2);

    //cleanup
    if (objectsStatement != NULL)
    {
        sqlite3_finalize(objectsStatement);
        objectsStatement = NULL;
    }

    return TSK_OK;
}

/**
* Query tsk_vs_info with given id and returns TSK_DB_VS_INFO info entry
* @param objId vs id to query
* @param vsInfo (out) TSK_DB_VS_INFO entry representation to return
* @returns TSK_ERR on error (or if not found), TSK_OK on success
*/
TSK_RETVAL_ENUM TskDbSqlite::getVsInfo(int64_t objId, TSK_DB_VS_INFO& vsInfo)
{
    sqlite3_stmt* vsInfoStatement = NULL;
    if (prepare_stmt("SELECT obj_id, vs_type, img_offset, block_size FROM tsk_vs_info WHERE obj_id IS ?",
                     &vsInfoStatement))
    {
        return TSK_ERR;
    }

    if (attempt(sqlite3_bind_int64(vsInfoStatement, 1, objId),
                "TskDbSqlite::getVsInfo: Error binding objId to statement: %s (result code %d)\n")
        || attempt(sqlite3_step(vsInfoStatement), SQLITE_ROW,
                   "TskDbSqlite::getVsInfo: Error selecting object by objid: %s (result code %d)\n"))
    {
        sqlite3_finalize(vsInfoStatement);
        return TSK_ERR;
    }

    vsInfo.objId = sqlite3_column_int64(vsInfoStatement, 0);
    vsInfo.vstype = (TSK_VS_TYPE_ENUM)sqlite3_column_int(vsInfoStatement, 1);
    vsInfo.offset = sqlite3_column_int64(vsInfoStatement, 2);
    vsInfo.block_size = sqlite3_column_int(vsInfoStatement, 3);

    //cleanup
    if (vsInfoStatement != NULL)
    {
        sqlite3_finalize(vsInfoStatement);
        vsInfoStatement = NULL;
    }

    return TSK_OK;
}


/**
* Query tsk_objects to find the root image id for the object
* @param objId (in) object id to query
* @param imageId (out) root parent image id returned
* @returns TSK_ERR on error (or if not found), TSK_OK on success
*/
TSK_RETVAL_ENUM TskDbSqlite::getParentImageId(const int64_t objId, int64_t& imageId)
{
    TSK_DB_OBJECT objectInfo;
    TSK_RETVAL_ENUM ret = TSK_ERR;

    int64_t queryObjectId = objId;
    while (getObjectInfo(queryObjectId, objectInfo) == TSK_OK)
    {
        if (objectInfo.parObjId == 0)
        {
            //found root image
            imageId = objectInfo.objId;
            ret = TSK_OK;
            break;
        }
        else
        {
            //advance
            queryObjectId = objectInfo.parObjId;
        }
    }

    return ret;
}


/**
* Query tsk_objects and tsk_files given file system id and return the root directory object
* @param fsObjId (int) file system id to query root dir object for
* @param rootDirObjInfo (out) TSK_DB_OBJECT root dir entry representation to return
* @returns TSK_ERR on error (or if not found), TSK_OK on success
*/
TSK_RETVAL_ENUM TskDbSqlite::getFsRootDirObjectInfo(const int64_t fsObjId, TSK_DB_OBJECT& rootDirObjInfo)
{
    sqlite3_stmt* rootDirInfoStatement = NULL;
    if (prepare_stmt("SELECT tsk_objects.obj_id,tsk_objects.par_obj_id,tsk_objects.type "
                     "FROM tsk_objects,tsk_files WHERE tsk_objects.par_obj_id IS ? "
                     "AND tsk_files.obj_id = tsk_objects.obj_id AND tsk_files.name = ''",
                     &rootDirInfoStatement))
    {
        return TSK_ERR;
    }

    if (attempt(sqlite3_bind_int64(rootDirInfoStatement, 1, fsObjId),
                "TskDbSqlite::getFsRootDirObjectInfo: Error binding objId to statement: %s (result code %d)\n")
        || attempt(sqlite3_step(rootDirInfoStatement), SQLITE_ROW,
                   "TskDbSqlite::getFsRootDirObjectInfo: Error selecting object by objid: %s (result code %d)\n"))
    {
        sqlite3_finalize(rootDirInfoStatement);
        return TSK_ERR;
    }

    rootDirObjInfo.objId = sqlite3_column_int64(rootDirInfoStatement, 0);
    rootDirObjInfo.parObjId = sqlite3_column_int64(rootDirInfoStatement, 1);
    rootDirObjInfo.type = (TSK_DB_OBJECT_TYPE_ENUM)sqlite3_column_int(rootDirInfoStatement, 2);


    //cleanup
    if (rootDirInfoStatement != NULL)
    {
        sqlite3_finalize(rootDirInfoStatement);
        rootDirInfoStatement = NULL;
    }

    return TSK_OK;
}<|MERGE_RESOLUTION|>--- conflicted
+++ resolved
@@ -430,11 +430,7 @@
 	        " med_description TEXT, "
 	        " short_description TEXT,"
 	        " data_source_obj_id INTEGER NOT NULL REFERENCES data_source_info(obj_id), "
-<<<<<<< HEAD
-	        " file_obj_id INTEGER NOT NULL REFERENCES tsk_files(obj_id), "
-=======
 	        " file_obj_id INTEGER NOT NULL REFERENCES tsk_objects(obj_id), "
->>>>>>> 025e818c
 	        " artifact_id INTEGER REFERENCES blackboard_artifacts(artifact_id), "
 	        " hash_hit INTEGER NOT NULL, " //boolean 
 	        " tagged INTEGER NOT NULL)", //boolean 
