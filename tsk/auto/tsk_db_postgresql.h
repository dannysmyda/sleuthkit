/*
 ** The Sleuth Kit
 **
 ** Brian Carrier [carrier <at> sleuthkit [dot] org]
 ** Copyright (c) 2011-2012 Brian Carrier.  All Rights reserved
 **
 ** This software is distributed under the Common Public License 1.0
 **
 */

/**
 * \file tsk_db_postgresql.h
 * Contains the PostgreSQL code for maintaining the case-level database.
 * The class is an extension of TSK abstract database handling class.
 */


#ifndef _TSK_DB_POSTGRESQL_H
#define _TSK_DB_POSTGRESQL_H

#include "tsk_db.h"
#ifdef HAVE_LIBPQ_
#ifdef TSK_WIN32
    #include "libpq-fe.h"
#else
    #include <postgresql/libpq-fe.h>
#endif
#include <string.h>


#include <map>
using std::map;

#define MAX_CONN_INFO_FIELD_LENGTH  256
#define MAX_CONN_PORT_FIELD_LENGTH  5   // max number of ports on windows is 65535
#define MAX_DB_STRING_LENGTH        512

/** \internal
 * C++ class that wraps PostgreSQL database internals.
 */
class TskDbPostgreSQL : public TskDb {
  public:
<<<<<<< HEAD
    TskDbPostgreSQL(const char * a_dbFilePath, bool a_blkMapFlag);
=======
    TskDbPostgreSQL(const TSK_TCHAR * a_dbFilePath, bool a_blkMapFlag);
>>>>>>> da8674fb
    ~TskDbPostgreSQL();
    int open(bool);
    int close();

    TSK_RETVAL_ENUM setConnectionInfo(CaseDbConnectionInfo * info);

    int addImageInfo(int type, int size, int64_t & objId, const string & timezone);
    int addImageInfo(int type, int size, int64_t & objId, const string & timezone, TSK_OFF_T, const string &md5);
    int addImageInfo(int type, TSK_OFF_T ssize, int64_t & objId, const string & timezone, TSK_OFF_T size, const string &md5, const string& deviceId);
    int addImageName(int64_t objId, char const *imgName, int sequence);
    int addVsInfo(const TSK_VS_INFO * vs_info, int64_t parObjId,
        int64_t & objId);
    int addVolumeInfo(const TSK_VS_PART_INFO * vs_part, int64_t parObjId,
        int64_t & objId);
    int addFsInfo(const TSK_FS_INFO * fs_info, int64_t parObjId,
        int64_t & objId);
    int addFsFile(TSK_FS_FILE * fs_file, const TSK_FS_ATTR * fs_attr,
        const char *path, const unsigned char *const md5,
        const TSK_DB_FILES_KNOWN_ENUM known, int64_t fsObjId,
        int64_t & objId, int64_t dataSourceObjId);

    TSK_RETVAL_ENUM addVirtualDir(const int64_t fsObjId, const int64_t parentDirId, const char * const name, int64_t & objId, int64_t dataSourceObjId);
    TSK_RETVAL_ENUM addUnallocFsBlockFilesParent(const int64_t fsObjId, int64_t & objId, int64_t dataSourceObjId);
    TSK_RETVAL_ENUM addUnallocBlockFile(const int64_t parentObjId, const int64_t fsObjId, const uint64_t size,
        vector<TSK_DB_FILE_LAYOUT_RANGE> & ranges, int64_t & objId, int64_t dataSourceObjId);
    TSK_RETVAL_ENUM addUnusedBlockFile(const int64_t parentObjId, const int64_t fsObjId, const uint64_t size,
        vector<TSK_DB_FILE_LAYOUT_RANGE> & ranges, int64_t & objId, int64_t dataSourceObjId);
    TSK_RETVAL_ENUM addCarvedFile(const int64_t parentObjId, const int64_t fsObjId, const uint64_t size,
        vector<TSK_DB_FILE_LAYOUT_RANGE> & ranges, int64_t & objId, int64_t dataSourceObjId);

    int addFileLayoutRange(const TSK_DB_FILE_LAYOUT_RANGE & fileLayoutRange);
    int addFileLayoutRange(int64_t a_fileObjId, uint64_t a_byteStart, uint64_t a_byteLen, int a_sequence);

    bool isDbOpen();
    int createSavepoint(const char *name);
    int revertSavepoint(const char *name);
    int releaseSavepoint(const char *name);
    bool inTransaction();
    bool dbExists();

    //query methods / getters
    TSK_RETVAL_ENUM getFileLayouts(vector<TSK_DB_FILE_LAYOUT_RANGE> & fileLayouts);
    TSK_RETVAL_ENUM getFsInfos(int64_t imgId, vector<TSK_DB_FS_INFO> & fsInfos);
    TSK_RETVAL_ENUM getVsInfos(int64_t imgId, vector<TSK_DB_VS_INFO> & vsInfos);
    TSK_RETVAL_ENUM getVsInfo(int64_t objId, TSK_DB_VS_INFO & vsInfo);
    TSK_RETVAL_ENUM getVsPartInfos(int64_t imgId, vector<TSK_DB_VS_PART_INFO> & vsPartInfos);
    TSK_RETVAL_ENUM getObjectInfo(int64_t objId, TSK_DB_OBJECT & objectInfo);
    TSK_RETVAL_ENUM getParentImageId (const int64_t objId, int64_t & imageId);
    TSK_RETVAL_ENUM getFsRootDirObjectInfo(const int64_t fsObjId, TSK_DB_OBJECT & rootDirObjInfo);

private:

    PGconn *conn;
    bool m_blkMapFlag;
    char m_dBName[MAX_CONN_INFO_FIELD_LENGTH];
    char userName[MAX_CONN_INFO_FIELD_LENGTH];
    char password[MAX_CONN_INFO_FIELD_LENGTH];
    char hostNameOrIpAddr[MAX_CONN_INFO_FIELD_LENGTH];
    char hostPort[16];
    TSK_RETVAL_ENUM verifyConnectionInfoStringLengths(size_t userNameStrLen, size_t pwdStrLen, size_t hostNameStrLen, size_t portStrLen);

    PGconn* connectToDatabase(char *dbName);
    TSK_RETVAL_ENUM createDatabase();
    int initialize();
    int attempt_exec(const char *sql, const char *errfmt);
    int verifyResultCode(int resultCode, int expectedResultCode, const char *errfmt);
    int verifyNonEmptyResultSetSize(const char *sql, PGresult *res, int expectedNumFileds, const char *errfmt);
    int verifyResultSetSize(const char *sql, PGresult *res, int expectedNumFileds, const char *errfmt);
    PGresult* get_query_result_set(const char *sql, const char *errfmt);
    PGresult* get_query_result_set_binary(const char *sql, const char *errfmt);
    bool isQueryResultValid(PGresult *res, const char *sql);
    int isEscapedStringValid(const char *sql_str, const char *orig_str, const char *errfmt);
    int createIndexes();

    void removeNonUtf8(char* newStr, int newStrMaxSize, const char* origStr);

    uint8_t addObject(TSK_DB_OBJECT_TYPE_ENUM type, int64_t parObjId, int64_t & objId);
    int addFile(TSK_FS_FILE * fs_file, const TSK_FS_ATTR * fs_attr, const char *path, const unsigned char *const md5,
        const TSK_DB_FILES_KNOWN_ENUM known, int64_t fsObjId, int64_t parObjId, int64_t & objId, int64_t dataSourceObjId);

    void storeObjId(const int64_t & fsObjId, const TSK_FS_FILE *fs_file, const char *path, const int64_t & objId);
    int64_t findParObjId(const TSK_FS_FILE * fs_file, const char *path, const int64_t & fsObjId);
    uint32_t hash(const unsigned char *str);
    map<int64_t, map<TSK_INUM_T, map<uint32_t, map<uint32_t, int64_t> > > > m_parentDirIdCache; //maps a file system ID to a map, which maps a directory file system meta address to a map, which maps a sequence ID to a map, which maps a hash of a path to its object ID in the database

    TSK_RETVAL_ENUM addFileWithLayoutRange(const TSK_DB_FILES_TYPE_ENUM dbFileType, const int64_t parentObjId, const int64_t fsObjId,
        const uint64_t size, vector<TSK_DB_FILE_LAYOUT_RANGE> & ranges, int64_t & objId, int64_t dataSourceObjId);
    TSK_RETVAL_ENUM addLayoutFileInfo(const int64_t parObjId, const int64_t fsObjId, const TSK_DB_FILES_TYPE_ENUM dbFileType, const char *fileName, const uint64_t size, int64_t & objId, int64_t dataSourceObjId);
};

#endif //HAVE_LIBPQ_
#endif // _TSK_DB_POSTGRESQL_H<|MERGE_RESOLUTION|>--- conflicted
+++ resolved
@@ -40,11 +40,8 @@
  */
 class TskDbPostgreSQL : public TskDb {
   public:
-<<<<<<< HEAD
-    TskDbPostgreSQL(const char * a_dbFilePath, bool a_blkMapFlag);
-=======
+
     TskDbPostgreSQL(const TSK_TCHAR * a_dbFilePath, bool a_blkMapFlag);
->>>>>>> da8674fb
     ~TskDbPostgreSQL();
     int open(bool);
     int close();
