Changes to make once we are ready to do a backwards incompatible change.
- TSK_SERVICE_ACCOUNT to TSK_ACCOUNT
- HashDB to use new TSK_BASE_HASHDB enum instead of its own ENUM
- Java SleuthkitCase.addArtifactType shoudl return different if artifact already exists or getArtifactId should....
- Java SleuthkitCase.findFilesWhere should return AbstractFile liek findFiles
- getUniquePath() should not throw exception. 
<<<<<<< HEAD
- findFilesInImage should return an enum like TskDB methods differentiating if any data was found or not.
- remove addImageInfo in db_Sqlite that does not take MD5, and/oor make it take IMG_INFO as argument
=======
- hashdb idx_open (and others) shoudl have htype be enum
>>>>>>> f626a69f
<|MERGE_RESOLUTION|>--- conflicted
+++ resolved
@@ -1,12 +1,8 @@
 Changes to make once we are ready to do a backwards incompatible change.
 - TSK_SERVICE_ACCOUNT to TSK_ACCOUNT
 - HashDB to use new TSK_BASE_HASHDB enum instead of its own ENUM
-- Java SleuthkitCase.addArtifactType shoudl return different if artifact already exists or getArtifactId should....
-- Java SleuthkitCase.findFilesWhere should return AbstractFile liek findFiles
+- Java SleuthkitCase.addArtifactType should return different if artifact already exists or getArtifactId should....
+- Java SleuthkitCase.findFilesWhere should return AbstractFile like findFiles
 - getUniquePath() should not throw exception. 
-<<<<<<< HEAD
 - findFilesInImage should return an enum like TskDB methods differentiating if any data was found or not.
-- remove addImageInfo in db_Sqlite that does not take MD5, and/oor make it take IMG_INFO as argument
-=======
-- hashdb idx_open (and others) shoudl have htype be enum
->>>>>>> f626a69f
+- remove addImageInfo in db_Sqlite that does not take MD5, and/or make it take IMG_INFO as argument