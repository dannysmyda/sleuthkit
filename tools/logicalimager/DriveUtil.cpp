--- conflicted
+++ resolved
@@ -26,7 +26,7 @@
 
 /*
 * Test if Current Working Directory file system is FAT.
-* 
+*
 * @param [out] cwd Current working directory
 * @returns true if current working directory file system is FAT, false otherwise.
 */
@@ -49,7 +49,7 @@
 
 /*
 * Test if drive is a FAT file system
-* 
+*
 * @param drive Drive to get, must be of the format "C:"
 * @return true if drive is FAT, false otherwise.
 */
@@ -58,14 +58,10 @@
     const TSK_TCHAR *image = (TSK_TCHAR *)imageStr.c_str();
     bool result = false;
 
-<<<<<<< HEAD
     TSK_IMG_INFO *img = addFSFromImage(image);
     if (img == NULL) {
         return result;
     }
-=======
-    TSK_IMG_INFO *img = TskHelper::addFSFromImage(image);
->>>>>>> e7f219ce
 
     const std::list<TSK_FS_INFO *> fsList = TskHelper::getInstance().getFSInfoList();
     for (std::list<TSK_FS_INFO *>::const_iterator fsListIter = fsList.begin(); fsListIter != fsList.end(); ++fsListIter) {
@@ -84,78 +80,6 @@
     return result;
 }
 
-<<<<<<< HEAD
-/*
-* Add all FS found in the given image to TskHelp::getInstance()
-* Returns TSK_IMG_INFO *, caller should call img->close(img) when done.
-* The FS can be obtained by calling TskHelper::getInstance().getFSInfoList()
-* Caller must call TskHelper::getInstance().reset() when done with the FS.
-*
-* @param image Path to image
-* @return TSK_IMG_INFO of the opened image if success, NULL otherwise.
-*/
-TSK_IMG_INFO *DriveUtil::addFSFromImage(const TSK_TCHAR *image) {
-    TSK_IMG_INFO *img;
-    TSK_IMG_TYPE_ENUM imgtype = TSK_IMG_TYPE_DETECT;
-    unsigned int ssize = 0;
-
-    if ((img = tsk_img_open(1, &image, imgtype, ssize)) == NULL) {
-        ReportUtil::consoleOutput(stderr, "%s\n", tsk_error_get());
-        return NULL;
-    }
-
-    TskHelper::getInstance().reset();
-    TskHelper::getInstance().setImgInfo(img);
-
-    TSK_VS_INFO *vs_info;
-    if ((vs_info = tsk_vs_open(img, 0, TSK_VS_TYPE_DETECT)) == NULL) {
-        openFs(img, 0);
-    }
-    else {
-        // process the volume system
-        for (TSK_PNUM_T i = 0; i < vs_info->part_count; i++) {
-            const TSK_VS_PART_INFO *vs_part = tsk_vs_part_get(vs_info, i);
-            if ((vs_part->flags & TSK_VS_PART_FLAG_UNALLOC) || (vs_part->flags & TSK_VS_PART_FLAG_META)) {
-                continue;
-            }
-            openFs(img, vs_part->start * vs_part->vs->block_size);
-        }
-        tsk_vs_close(vs_info);
-    }
-    return img;
-}
-
-/*
-* Open the file system in the disk image and add it to the TskHelper.getInstance() 
-*
-* @param img Disk image to open
-* @param byteOffset Byte offset to start analyzing from
-*/
-void DriveUtil::openFs(TSK_IMG_INFO *img, TSK_OFF_T byteOffset) {
-    TSK_FS_INFO *fs_info;
-    if ((fs_info = tsk_fs_open_img(img, byteOffset, TSK_FS_TYPE_DETECT)) != NULL) {
-        // Tell TSKHelper about this FS
-        TskHelper::getInstance().addFSInfo(fs_info);
-    }
-    else {
-        // check if it is bitlocker - POC effort
-        char buffer[32];
-        tsk_img_read(img, byteOffset, buffer, 32);
-        if ((buffer[3] == '-') && (buffer[4] == 'F') &&
-            (buffer[5] == 'V') && (buffer[6] == 'E') &&
-            (buffer[7] == '-') && (buffer[8] == 'F') &&
-            (buffer[9] == 'S') && (buffer[10] == '-'))
-        {
-            std::cerr << "Volume is encrypted with BitLocker." << std::endl
-                << "Volume did not have a file system and has a BitLocker signature" << std::endl;
-        }
-
-        ReportUtil::printDebug("Volume does not contain a file system");
-        tsk_error_reset();
-    }
-}
-=======
->>>>>>> e7f219ce
 
 /**
 * checkDriveForBitlocker: checks if the given drive has BitLocker encrypted
@@ -536,7 +460,7 @@
 
 /*
 * Test if a drive is a BitLocker or LDM drive
-* 
+*
 * @param systemDriveLetter Drive letter, in the form of "C:"
 * @returns true if this is a BitLocker or LDM drive, false otherwise.
 *
