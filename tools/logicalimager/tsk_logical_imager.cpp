--- conflicted
+++ resolved
@@ -130,7 +130,7 @@
 }
 
 /**
-* createDirectory: Create a directory relative to current working directory for host. 
+* createDirectory: Create a directory relative to current working directory for host.
 *
 * @param [out] directoryPathname - the directory pathname created
 * @returns  0 on success
@@ -231,14 +231,11 @@
 static bool hasTskLogicalImager() {
     bool result = false;
 
-<<<<<<< HEAD
     TSK_IMG_INFO *img = DriveUtil::addFSFromImage(image);
     if (img == NULL) {
         return false;
     }
 
-=======
->>>>>>> e7f219ce
     const std::list<TSK_FS_INFO *> fsList = TskHelper::getInstance().getFSInfoList();
     TSKFileNameInfo filenameInfo;
     std::list<std::string> pathForTskLogicalImagerExe;
@@ -333,7 +330,7 @@
 
     // cycle over each FS in the image
     for (std::list<TSK_FS_INFO *>::const_iterator fsListIter = fsList.begin(); fsListIter != fsList.end(); ++fsListIter) {
-        
+
         // cycle over the rule sets
         const std::vector<std::pair<const MatchedRuleInfo *, std::list<std::string>>> fullFilePathsRules = config->getFullFilePaths();
         for (std::vector<std::pair<const MatchedRuleInfo *, std::list<std::string>>>::const_iterator ruleSetIter = fullFilePathsRules.begin(); ruleSetIter != fullFilePathsRules.end(); ++ruleSetIter) {
@@ -568,12 +565,11 @@
             continue; // Don't process a drive with /tsk_logicial_image.exe at the root
         }
 
-<<<<<<< HEAD
         TSK_IMG_INFO *img;
         if ((img = tsk_img_open(1, &image, imgtype, ssize)) == NULL) {
             ReportUtil::consoleOutput(stderr, "%s\n", tsk_error_get());
             continue;
-=======
+
         std::string subDirForFiles;
         if (imgPathArg != NULL) {
             subDirForFiles = "sparse_image";
@@ -583,10 +579,9 @@
             if (subDirForFiles.back() == ':') {
                 subDirForFiles = subDirForFiles.substr(0, subDirForFiles.size() - 1);
             }
->>>>>>> e7f219ce
         }
         fileExtractor->initializePerImage(subDirForFiles);
-        
+
         // @@@ SHould probably rename outputLocation for non-VHD files
         outputLocation = subDirForFiles + (createVHD ? ".vhd" : "");
 
@@ -614,7 +609,7 @@
         TskHelper::getInstance().enumerateFileAndVolumeSystems(img);
 
         ////////////////////////////////////////////////////////
-        // do the work 
+        // do the work
 
         // search for files based on full path
         searchFilesByFullPath(config, imageShortName);
@@ -631,26 +626,12 @@
         // We no longer need the cached files
         TskHelper::getInstance().reset();
 
-<<<<<<< HEAD
-        if (findFiles.openImageHandle(img)) {
-            ReportUtil::consoleOutput(stderr, "Failed to open image: reason %s\n", tsk_error_get());
-            continue;
-        }
-
-        ReportUtil::consoleOutput(stdout, "%s - Searching for files by attribute\n", driveToProcess.c_str());
-        SetConsoleTitleA(std::string("Analyzing drive " + driveToProcess + " - Searching for files by attribute").c_str());
-
-        if (findFiles.findFilesInImg()) {
-            // we already logged the errors in findFiles.handleError()
-            // Don't exit, just let it continue
-=======
         // Full scan of drive for files based on extension, etc.
         searchFilesByAttribute(config, imageShortName, img);
-        
+
         if (closeImgNow) {
-            // close the image, if not creating VHD. 
+            // close the image, if not creating VHD.
             img->close(img);
->>>>>>> e7f219ce
         }
     }
 
