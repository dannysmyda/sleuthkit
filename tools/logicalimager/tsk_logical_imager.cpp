--- conflicted
+++ resolved
@@ -503,7 +503,7 @@
     }
 
     // If CWD is FAT, exit with error because it cannot create files greater 4 GB
-    if (createVHD && DriveUtil::cwdIsFAT(cwd)) {
+    if (DriveUtil::cwdIsFAT(cwd)) {
         ReportUtil::consoleOutput(stderr, "Error: Writing to FAT device is not supported.\n");
         ReportUtil::handleExit(1);
     }
@@ -590,14 +590,6 @@
             ReportUtil::handleExit(1);
         }
 
-<<<<<<< HEAD
-        std::string subDirForFiles = iFlagUsed ? "sparse_image" : driveToProcess;
-        outputLocation = (iFlagUsed ? "sparse_image" : driveToProcess) + (createVHD ? ".vhd" : "");
-        if (!createVHD) {
-            fileExtractor->initializePerImage(subDirForFiles);
-        }
-=======
-
         std::string subDirForFiles;
         if (imgPathArg != NULL) {
             subDirForFiles = "sparse_image";
@@ -613,7 +605,6 @@
         
         // @@@ SHould probably rename outputLocation for non-VHD files
         outputLocation = subDirForFiles + (createVHD ? ".vhd" : "");
->>>>>>> 76deff01
 
         // Setup the VHD for this drive (if we are making one)
         if (createVHD) {
