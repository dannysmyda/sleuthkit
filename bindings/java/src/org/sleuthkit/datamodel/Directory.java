/*
 * SleuthKit Java Bindings
 *
 * Copyright 2011-2017 Basis Technology Corp.
 * Contact: carrier <at> sleuthkit <dot> org
 *
 * Licensed under the Apache License, Version 2.0 (the "License");
 * you may not use this file except in compliance with the License.
 * You may obtain a copy of the License at
 *
 *     http://www.apache.org/licenses/LICENSE-2.0
 *
 * Unless required by applicable law or agreed to in writing, software
 * distributed under the License is distributed on an "AS IS" BASIS,
 * WITHOUT WARRANTIES OR CONDITIONS OF ANY KIND, either express or implied.
 * See the License for the specific language governing permissions and
 * limitations under the License.
 */
package org.sleuthkit.datamodel;

import java.util.Collections;
import org.sleuthkit.datamodel.TskData.FileKnown;
import org.sleuthkit.datamodel.TskData.TSK_FS_ATTR_TYPE_ENUM;
import org.sleuthkit.datamodel.TskData.TSK_FS_META_TYPE_ENUM;
import org.sleuthkit.datamodel.TskData.TSK_FS_NAME_FLAG_ENUM;
import org.sleuthkit.datamodel.TskData.TSK_FS_NAME_TYPE_ENUM;

/**
 * A representation of a file system directory that has been added to a case.
 */
public class Directory extends FsContent {

	/**
	 * Constructs a representation of a file system directory that has been
	 * added to a case.
	 *
	 * @param db                 The case database to which the file has been
	 *                           added.
	 * @param objId              The object id of the file in the case database.
	 * @param dataSourceObjectId The object id of the data source for the file.
	 * @param fsObjId            The object id of the file system to which this
	 *                           file belongs.
	 * @param attrType           The type attribute given to the file by the
	 *                           file system.
	 * @param attrId             The type id given to the file by the file
	 *                           system.
	 * @param name               The name of the file.
	 * @param metaAddr           The meta address of the file.
	 * @param metaSeq            The meta sequence number of the file.
	 * @param dirType            The type of the file, usually as reported in
	 *                           the name structure of the file system. May be
	 *                           set to TSK_FS_NAME_TYPE_ENUM.UNDEF.
	 * @param metaType           The type of the file, usually as reported in
	 *                           the metadata structure of the file system. May
	 *                           be set to
	 *                           TSK_FS_META_TYPE_ENUM.TSK_FS_META_TYPE_UNDEF.
	 * @param dirFlag            The allocated status of the file, usually as
	 *                           reported in the name structure of the file
	 *                           system.
	 * @param metaFlags          The allocated status of the file, usually as
	 *                           reported in the metadata structure of the file
	 *                           system.
	 * @param size               The size of the file.
	 * @param ctime              The changed time of the file.
	 * @param crtime             The created time of the file.
	 * @param atime              The accessed time of the file.
	 * @param mtime              The modified time of the file.
	 * @param modes              The modes for the file.
	 * @param uid                The UID for the file.
	 * @param gid                The GID for the file.
	 * @param md5Hash            The MD5 hash of the file, null if not yet
	 *                           calculated.
	 * @param knownState         The known state of the file from a hash
	 *                           database lookup, null if not yet looked up.
	 * @param parentPath         The path of the parent of the file.
	 * @param uidStr			 String UID of the user as found in in the file
	 *                           system, can be null.
	 * @param osAccountRowId	 Row id of the user in the tsk_os_accounts
	 *                           table.
	 */
	Directory(SleuthkitCase db,
			long objId,
			long dataSourceObjectId,
			long fsObjId,
			TSK_FS_ATTR_TYPE_ENUM attrType, int attrId,
			String name,
			long metaAddr, int metaSeq,
			TSK_FS_NAME_TYPE_ENUM dirType, TSK_FS_META_TYPE_ENUM metaType,
			TSK_FS_NAME_FLAG_ENUM dirFlag, short metaFlags,
			long size,
			long ctime, long crtime, long atime, long mtime,
			short modes, int uid, int gid,
<<<<<<< HEAD
			String md5Hash, String sha256Hash, FileKnown knownState, String parentPath, 
			String uidStr, long osAccountRowId ) {
		super(db, objId, dataSourceObjectId, fsObjId, attrType, attrId, name, TskData.TSK_DB_FILES_TYPE_ENUM.FS, metaAddr, metaSeq, dirType, metaType, dirFlag, metaFlags, size, ctime, crtime, atime, mtime, modes, uid, gid, md5Hash, sha256Hash, knownState, parentPath, null, null, uidStr, osAccountRowId);
=======
			String md5Hash, String sha256Hash, FileKnown knownState, String parentPath) {
		super(db, objId, dataSourceObjectId, fsObjId, attrType, attrId, name, TskData.TSK_DB_FILES_TYPE_ENUM.FS, metaAddr, metaSeq, dirType, metaType, dirFlag, metaFlags, size, ctime, crtime, atime, mtime, modes, uid, gid, md5Hash, sha256Hash, knownState, parentPath, null, null, Collections.emptyList());
>>>>>>> 7b7989bc
	}

	/**
	 * Accepts a content visitor (Visitor design pattern).
	 *
	 * @param visitor A ContentVisitor supplying an algorithm to run using this
	 *                directory as input.
	 *
	 * @return The output of the algorithm.
	 */
	@Override
	public <T> T accept(SleuthkitItemVisitor<T> v) {
		return v.visit(this);
	}

	/**
	 * Accepts a Sleuthkit item visitor (Visitor design pattern).
	 *
	 * @param visitor A SleuthkitItemVisitor supplying an algorithm to run using
	 *                this directory as input.
	 *
	 * @return The output of the algorithm.
	 */
	@Override
	public <T> T accept(ContentVisitor<T> v) {
		return v.visit(this);
	}

	/**
	 * Provides a string representation of this directory.
	 *
	 * @param preserveState True if state should be included in the string
	 *                      representation of this object.
	 *
	 * @throws TskCoreException if there was an error querying the case
	 *                          database.
	 */
	@Override
	public String toString(boolean preserveState) {
		return super.toString(preserveState) + "Directory [\t" + "]\t"; //NON-NLS
	}

	/**
	 * Constructs a representation of a file system directory that has been
	 * added to a case.
	 *
	 * @param db         The case database to which the file has been added.
	 * @param objId      The object id of the file in the case database.
	 * @param fsObjId    The object id of the file system to which this file
	 *                   belongs.
	 * @param attrType   The type attribute given to the file by the file
	 *                   system.
	 * @param attrId     The type id given to the file by the file system.
	 * @param name       The name of the file.
	 * @param metaAddr   The meta address of the file.
	 * @param metaSeq    The meta sequence number of the file.
	 * @param dirType    The type of the file, usually as reported in the name
	 *                   structure of the file system. May be set to
	 *                   TSK_FS_NAME_TYPE_ENUM.UNDEF.
	 * @param metaType   The type of the file, usually as reported in the
	 *                   metadata structure of the file system. May be set to
	 *                   TSK_FS_META_TYPE_ENUM.TSK_FS_META_TYPE_UNDEF.
	 * @param dirFlag    The allocated status of the file, usually as reported
	 *                   in the name structure of the file system.
	 * @param metaFlags  The allocated status of the file, usually as reported
	 *                   in the metadata structure of the file system.
	 * @param size       The size of the file.
	 * @param ctime      The changed time of the file.
	 * @param crtime     The created time of the file.
	 * @param atime      The accessed time of the file.
	 * @param mtime      The modified time of the file.
	 * @param modes      The modes for the file.
	 * @param uid        The UID for the file.
	 * @param gid        The GID for the file.
	 * @param md5Hash    The MD5 hash of the file, null if not yet calculated.
	 * @param knownState The known state of the file from a hash database
	 *                   lookup, null if not yet looked up.
	 * @param parentPath The path of the parent of the file.
	 *
	 * @deprecated Do not make subclasses outside of this package.
	 */
	@Deprecated
	@SuppressWarnings("deprecation")
	protected Directory(SleuthkitCase db,
			long objId,
			long fsObjId,
			TSK_FS_ATTR_TYPE_ENUM attrType, short attrId,
			String name,
			long metaAddr, int metaSeq,
			TSK_FS_NAME_TYPE_ENUM dirType, TSK_FS_META_TYPE_ENUM metaType,
			TSK_FS_NAME_FLAG_ENUM dirFlag, short metaFlags,
			long size,
			long ctime, long crtime, long atime, long mtime,
			short modes, int uid, int gid,
			String md5Hash, FileKnown knownState, String parentPath) {
		this(db, objId, db.getDataSourceObjectId(objId), fsObjId, attrType, attrId, name, metaAddr, metaSeq, dirType, metaType, dirFlag, metaFlags, size, ctime, crtime, atime, mtime, modes, uid, gid, md5Hash, knownState, parentPath);
	}

	/**
	 * Constructs a representation of a file system directory that has been
	 * added to a case. This deprecated version has attrId filed defined as a
	 * short which has since been changed to an int.
	 *
	 * @param db                 The case database to which the file has been
	 *                           added.
	 * @param objId              The object id of the file in the case database.
	 * @param dataSourceObjectId The object id of the data source for the file.
	 * @param fsObjId            The object id of the file system to which this
	 *                           file belongs.
	 * @param attrType           The type attribute given to the file by the
	 *                           file system.
	 * @param attrId             The type id given to the file by the file
	 *                           system.
	 * @param name               The name of the file.
	 * @param metaAddr           The meta address of the file.
	 * @param metaSeq            The meta sequence number of the file.
	 * @param dirType            The type of the file, usually as reported in
	 *                           the name structure of the file system. May be
	 *                           set to TSK_FS_NAME_TYPE_ENUM.UNDEF.
	 * @param metaType           The type of the file, usually as reported in
	 *                           the metadata structure of the file system. May
	 *                           be set to
	 *                           TSK_FS_META_TYPE_ENUM.TSK_FS_META_TYPE_UNDEF.
	 * @param dirFlag            The allocated status of the file, usually as
	 *                           reported in the name structure of the file
	 *                           system.
	 * @param metaFlags          The allocated status of the file, usually as
	 *                           reported in the metadata structure of the file
	 *                           system.
	 * @param size               The size of the file.
	 * @param ctime              The changed time of the file.
	 * @param crtime             The created time of the file.
	 * @param atime              The accessed time of the file.
	 * @param mtime              The modified time of the file.
	 * @param modes              The modes for the file.
	 * @param uid                The UID for the file.
	 * @param gid                The GID for the file.
	 * @param md5Hash            The MD5 hash of the file, null if not yet
	 *                           calculated.
	 * @param knownState         The known state of the file from a hash
	 *                           database lookup, null if not yet looked up.
	 * @param parentPath         The path of the parent of the file.
	 *
	 * @deprecated Do not make subclasses outside of this package.
	 */
	@Deprecated
	@SuppressWarnings("deprecation")
	Directory(SleuthkitCase db,
			long objId,
			long dataSourceObjectId,
			long fsObjId,
			TSK_FS_ATTR_TYPE_ENUM attrType, short attrId,
			String name,
			long metaAddr, int metaSeq,
			TSK_FS_NAME_TYPE_ENUM dirType, TSK_FS_META_TYPE_ENUM metaType,
			TSK_FS_NAME_FLAG_ENUM dirFlag, short metaFlags,
			long size,
			long ctime, long crtime, long atime, long mtime,
			short modes, int uid, int gid,
			String md5Hash, FileKnown knownState, String parentPath) {
		this(db, objId, dataSourceObjectId, fsObjId, attrType, (int) attrId, name, metaAddr, metaSeq, dirType, metaType, dirFlag, metaFlags, size, ctime, crtime, atime, mtime, modes, uid, gid, md5Hash, null, knownState, parentPath, OsAccount.NULL_UID_STR, OsAccount.NO_USER);
	}
}<|MERGE_RESOLUTION|>--- conflicted
+++ resolved
@@ -90,14 +90,9 @@
 			long size,
 			long ctime, long crtime, long atime, long mtime,
 			short modes, int uid, int gid,
-<<<<<<< HEAD
 			String md5Hash, String sha256Hash, FileKnown knownState, String parentPath, 
 			String uidStr, long osAccountRowId ) {
-		super(db, objId, dataSourceObjectId, fsObjId, attrType, attrId, name, TskData.TSK_DB_FILES_TYPE_ENUM.FS, metaAddr, metaSeq, dirType, metaType, dirFlag, metaFlags, size, ctime, crtime, atime, mtime, modes, uid, gid, md5Hash, sha256Hash, knownState, parentPath, null, null, uidStr, osAccountRowId);
-=======
-			String md5Hash, String sha256Hash, FileKnown knownState, String parentPath) {
-		super(db, objId, dataSourceObjectId, fsObjId, attrType, attrId, name, TskData.TSK_DB_FILES_TYPE_ENUM.FS, metaAddr, metaSeq, dirType, metaType, dirFlag, metaFlags, size, ctime, crtime, atime, mtime, modes, uid, gid, md5Hash, sha256Hash, knownState, parentPath, null, null, Collections.emptyList());
->>>>>>> 7b7989bc
+		super(db, objId, dataSourceObjectId, fsObjId, attrType, attrId, name, TskData.TSK_DB_FILES_TYPE_ENUM.FS, metaAddr, metaSeq, dirType, metaType, dirFlag, metaFlags, size, ctime, crtime, atime, mtime, modes, uid, gid, md5Hash, sha256Hash, knownState, parentPath, null, null, uidStr, osAccountRowId, Collections.emptyList());
 	}
 
 	/**
