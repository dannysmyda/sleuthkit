--- conflicted
+++ resolved
@@ -199,10 +199,6 @@
 		}
 	}
 
-<<<<<<< HEAD
-
-=======
->>>>>>> 261973ca
 	/**
 	 * Get the minimal interval that bounds all the vents that pass the given
 	 * filter.
