--- conflicted
+++ resolved
@@ -136,9 +136,7 @@
 	 * @param path Path to database ( not index )
 	 */
 	public void setNSRLDatabase(String path) throws TskException {
-		synchronized (caseLock) {
-			this.caseHandle.setNSRLDatabase(path);
-		}
+		this.caseHandle.setNSRLDatabase(path);
 	}
 
 	/**
@@ -146,15 +144,11 @@
 	 * @param path Path to database ( not index )
 	 */
 	public void setKnownBadDatabase(String path) throws TskException {
-		synchronized (caseLock) {
-			this.caseHandle.setKnownBadDatabase(path);
-		}
+		this.caseHandle.setKnownBadDatabase(path);
 	}
 
 	public void clearLookupDatabases() throws TskException {
-		synchronized (caseLock) {
-			this.caseHandle.clearLookupDatabases();
-		}
+		this.caseHandle.clearLookupDatabases();
 	}
 
 //
@@ -388,18 +382,19 @@
 	 * @return list of content objects.
 	 */
 	public List<Content> getRootObjects() throws TskException {
+		Collection<ObjectInfo> infos = new ArrayList<ObjectInfo>();
 		try {
-			Statement s = con.createStatement();
-			ResultSet rs = s.executeQuery("select obj_id, type from tsk_objects "
-					+ "where par_obj_id is NULL");
-
-			Collection<ObjectInfo> infos = new ArrayList<ObjectInfo>();
-
-			while (rs.next()) {
-				infos.add(new ObjectInfo(rs.getLong("obj_id"), ObjectType.valueOf(rs.getLong("type"))));
-			}
-			rs.close();
-			s.close();
+			synchronized (caseLock) {
+				Statement s = con.createStatement();
+				ResultSet rs = s.executeQuery("select obj_id, type from tsk_objects "
+						+ "where par_obj_id is NULL");
+
+				while (rs.next()) {
+					infos.add(new ObjectInfo(rs.getLong("obj_id"), ObjectType.valueOf(rs.getLong("type"))));
+				}
+				rs.close();
+				s.close();
+			}
 
 			List<Content> rootObjs = new ArrayList<Content>();
 
@@ -444,7 +439,6 @@
 	}
 
 	/**
-<<<<<<< HEAD
 	 * Get all blackboard artifact types
 	 * @return list of blackboard artifact types
 	 */
@@ -468,8 +462,6 @@
 	}
 
 	/**
-=======
->>>>>>> cb1c4cb6
 	 * helper method to get all artifacts matching the type id name and object id
 	 * @param artifactTypeID artifact type id
 	 * @param artifactTypeName artifact type name
@@ -638,7 +630,7 @@
 				}
 
 			}
-			
+
 			//commit transaction
 			try {
 				con.commit();
@@ -1050,10 +1042,6 @@
 	 */
 	private void addBuiltInAttrType(ATTRIBUTE_TYPE type) throws TskException {
 		addAttrType(type.getLabel(), type.getDisplayName(), type.getTypeID());
-
-
-
-
 	}
 
 	/** 
@@ -1133,21 +1121,24 @@
 	}
 
 	public File getFileById(long id) throws SQLException, TskException {
-		Statement s = con.createStatement();
-
-		ResultSet rs = s.executeQuery("select * from tsk_files where obj_id = " + id);
-		FsContent temp = null;
-		List<FsContent> results;
-		if((results = resultSetToFsContents(rs)).size() > 0){
-			s.close();
-			if((temp = results.get(0)).isFile())
-				return (File) temp;
-			else
-				throw new TskException("Query returned non-file FsContent");
-		}
-		else
-			s.close();
-			throw new TskException("No file found for id " + id);
+		synchronized (caseLock) {
+			Statement s = con.createStatement();
+
+			ResultSet rs = s.executeQuery("select * from tsk_files where obj_id = " + id);
+			FsContent temp = null;
+			List<FsContent> results;
+			if ((results = resultSetToFsContents(rs)).size() > 0) {
+				s.close();
+				if ((temp = results.get(0)).isFile()) {
+					return (File) temp;
+				} else {
+					throw new TskException("Query returned non-file FsContent");
+				}
+			} else {
+				s.close();
+			}
+		}
+		throw new TskException("No file found for id " + id);
 	}
 
 	public Image getImageById(long id) throws SQLException, TskException {
@@ -1269,74 +1260,6 @@
 	}
 
 	/**
-	 * Helper to return FileSystems in an Image
-	 * @param image Image to lookup FileSystem for
-	 * @return Collection of FileSystems in the image
-	 */
-	public Collection<FileSystem> getFileSystems(Image image) {
-		return new GetFileSystemsVisitor().visit(image);
-
-
-
-
-	}
-
-	/**
-	 * top-down FileSystem visitor to be be visited on parent of FileSystem
-	 * and return a Collection<FileSystem> for that parent
-	 * visiting children of FileSystem is not supported
-	 */
-	private static class GetFileSystemsVisitor implements ContentVisitor<Collection<FileSystem>> {
-
-		@Override
-		public Collection<FileSystem> visit(Directory directory) {
-			//should never get here
-			return null;
-		}
-
-		@Override
-		public Collection<FileSystem> visit(File file) {
-			//should never get here
-			return null;
-		}
-
-		@Override
-		public Collection<FileSystem> visit(FileSystem fs) {
-			Collection<FileSystem> col = new ArrayList<FileSystem>();
-			col.add(fs);
-			return col;
-		}
-
-		@Override
-		public Collection<FileSystem> visit(Image image) {
-			return getAllFromChildren(image);
-		}
-
-		@Override
-		public Collection<FileSystem> visit(Volume volume) {
-			return getAllFromChildren(volume);
-		}
-
-		@Override
-		public Collection<FileSystem> visit(VolumeSystem vs) {
-			return getAllFromChildren(vs);
-		}
-
-		private Collection<FileSystem> getAllFromChildren(Content parent) {
-			Collection<FileSystem> all = new ArrayList<FileSystem>();
-
-			try {
-				for (Content child : parent.getChildren()) {
-					all.addAll(child.accept(this));
-				}
-			} catch (TskException ex) {
-			}
-
-			return all;
-		}
-	}
-
-	/**
 	 * Initializes the entire heritage of the visited Content.
 	 */
 	private class SetParentVisitor implements ContentVisitor<Void> {
@@ -1444,7 +1367,7 @@
 			return null;
 		}
 	}
-	
+
 	/**
 	 * Helper to return FileSystems in an Image
 	 * @param image Image to lookup FileSystem for
@@ -1677,15 +1600,17 @@
 		SetParentVisitor setParent = new SetParentVisitor();
 		ArrayList<FsContent> results = new ArrayList<FsContent>();
 
-		while (rs.next()) {
-			FsContent result;
-			if (rs.getLong("meta_type") == TSK_FS_META_TYPE_ENUM.TSK_FS_META_TYPE_DIR.getMetaType()) {
-				result = rsHelper.directory(rs, null);
-			} else {
-				result = rsHelper.file(rs, null);
-			}
-			result.accept(setParent);
-			results.add(result);
+		synchronized (caseLock) {
+			while (rs.next()) {
+				FsContent result;
+				if (rs.getLong("meta_type") == TSK_FS_META_TYPE_ENUM.TSK_FS_META_TYPE_DIR.getMetaType()) {
+					result = rsHelper.directory(rs, null);
+				} else {
+					result = rsHelper.file(rs, null);
+				}
+				result.accept(setParent);
+				results.add(result);
+			}
 		}
 
 		return results;
@@ -1760,10 +1685,6 @@
 				if (this.caseHandle != null) {
 					this.caseHandle.free();
 					this.caseHandle = null;
-
-
-
-
 				}
 			} catch (TskException ex) {
 				Logger.getLogger(SleuthkitCase.class.getName()).log(Level.WARNING,
@@ -1842,12 +1763,6 @@
 	 */
 	public String lookupFileMd5(Content cont) throws TskException {
 		Logger logger = Logger.getLogger(SleuthkitCase.class.getName());
-
-
-
-
-
-
 		try {
 			long contId = cont.getId();
 			String md5Hash = Hash.calculateMd5(cont);
