--- conflicted
+++ resolved
@@ -174,7 +174,6 @@
 	private static final String SCHEMA_MINOR_VERSION_KEY = "SCHEMA_MINOR_VERSION";
 	private static final String CREATION_SCHEMA_MAJOR_VERSION_KEY = "CREATION_SCHEMA_MAJOR_VERSION";
 	private static final String CREATION_SCHEMA_MINOR_VERSION_KEY = "CREATION_SCHEMA_MINOR_VERSION";
- 
 
 
 	private final ConnectionPool connections;
@@ -215,7 +214,6 @@
 	private final Object timelineMgrInstanceLock = new Object();
 
 	private final Map<String, Set<Long>> deviceIdToDatasourceObjIdMap = new HashMap<>();
-<<<<<<< HEAD
 
 	private final EventBus eventBus = new EventBus("SleuthkitCase-EventBus");
 
@@ -227,19 +225,6 @@
 		eventBus.unregister(listener);
 	}
 
-=======
-
-	private final EventBus eventBus = new EventBus("SleuthkitCase-EventBus");
-
-	public void registerForEvents(Object listener) {
-		eventBus.register(listener);
-	}
-
-	public void unregisterForEvents(Object listener) {
-		eventBus.unregister(listener);
-	}
-
->>>>>>> f7203f61
 	void fireTSKEvent(Object event) {
 		eventBus.post(event);
 	}
@@ -1761,13 +1746,8 @@
 					+ " file_obj_id BIGINT NOT NULL, "
 					+ " artifact_id BIGINT, "
 					+ " time INTEGER NOT NULL, "
-<<<<<<< HEAD
 					//					+ " sub_type INTEGER, "
 					//					+ " base_type INTEGER NOT NULL, "
-=======
-					+ " sub_type INTEGER, "
-					+ " base_type INTEGER NOT NULL, "
->>>>>>> f7203f61
 					+ " full_description TEXT NOT NULL, "
 					+ " med_description TEXT, "
 					+ " short_description TEXT, "
@@ -1780,27 +1760,19 @@
 					+ "FOREIGN KEY(sub_type) REFERENCES tsk_event_types(event_type_id), "
 					+ "FOREIGN KEY(base_type) REFERENCES tsk_event_types(event_type_id))");
 
-<<<<<<< HEAD
 			statement.execute("CREATE TABLE tsk_event_event_types ( "
 					+ " event_id BIGINT NOT NULL REFERENCES tsk_events(event_id), "
 					+ " event_type_id BIGINT NOT NULL REFERENCES tsk_event_types(event_type_id),"
 					+ " PRIMARY KEY (event_id, event_type_id))");
 
-=======
->>>>>>> f7203f61
 			//create tsk_events indices
 			statement.execute("CREATE INDEX events_data_source_obj_id ON tsk_events(data_source_obj_id)");
 			statement.execute("CREATE INDEX events_event_id_hash_hit ON tsk_events(event_id, hash_hit)");
 			statement.execute("CREATE INDEX events_event_id_tagged ON tsk_events(event_id, tagged)");
 			statement.execute("CREATE INDEX events_file_obj_id ON tsk_events(file_obj_id)");
 			statement.execute("CREATE INDEX events_artifact_id ON tsk_events(artifact_id)");
-<<<<<<< HEAD
 			statement.execute("CREATE INDEX events_sub_type_short_description_time ON tsk_events(  short_description, time)");
 			statement.execute("CREATE INDEX events_base_type_short_description_time ON tsk_events( short_description, time)");
-=======
-			statement.execute("CREATE INDEX events_sub_type_short_description_time ON tsk_events(sub_type, short_description, time)");
-			statement.execute("CREATE INDEX events_base_type_short_description_time ON tsk_events(base_type, short_description, time)");
->>>>>>> f7203f61
 			statement.execute("CREATE INDEX events_time ON tsk_events(time)");
 			statement.execute("CREATE INDEX events_known_state ON tsk_events(known_state)");
 
@@ -5989,13 +5961,9 @@
 			boolean isFile, Content parentObj,
 			String rederiveDetails, String toolName, String toolVersion,
 			String otherDetails, TskData.EncodingType encodingType) throws TskCoreException {
-<<<<<<< HEAD
-
-=======
 		// Strip off any leading slashes from the local path (leading slashes indicate absolute paths)
 		localPath = localPath.replaceAll("^[/\\\\]+", "");
 		
->>>>>>> f7203f61
 		acquireSingleUserCaseWriteLock();
 		TimelineManager timelineManager = getTimelineManager();
 
