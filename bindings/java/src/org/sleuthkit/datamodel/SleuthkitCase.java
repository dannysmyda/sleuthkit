--- conflicted
+++ resolved
@@ -596,13 +596,7 @@
 				dbSchemaVersion = updateFromSchema5toSchema6(dbSchemaVersion, connection);
 				dbSchemaVersion = updateFromSchema6toSchema7(dbSchemaVersion, connection);
 				dbSchemaVersion = updateFromSchema7toSchema7dot1(dbSchemaVersion, connection);
-<<<<<<< HEAD
-				//dbSchemaVersion = updateFromSchema7dot1toSchema7dot2(dbSchemaVersion, connection);
-=======
 				dbSchemaVersion = updateFromSchema7dot1toSchema7dot2(dbSchemaVersion, connection);
->>>>>>> e3c01b9b
-
-				// Write the updated schema version number to the the tsk_db_info table.
 				statement = connection.createStatement();
 				connection.executeUpdate(statement, "UPDATE tsk_db_info SET schema_ver = " + dbSchemaVersion.getMajor() + ", schema_minor_ver = " + dbSchemaVersion.getMinor()); //NON-NLS
 				statement.close();
@@ -1165,52 +1159,36 @@
 		Statement updstatement = null;
 		ResultSet resultSet = null;
 		try {
+			//add the data_source_obj_id column to blackboard_artifacts.
 			statement = connection.createStatement();
+			statement.execute("ALTER TABLE blackboard_artifacts ADD COLUMN data_source_obj_id INTEGER NOT NULL DEFAULT -1");
+
+			// populate data_source_obj_id for each artifact
 			updstatement = connection.createStatement();
-
-			//add the data_source_obj_id column to blackboard_artifacts.
-			statement.execute("ALTER TABLE blackboard_artifacts ADD COLUMN data_source_obj_id INTEGER NOT NULL DEFAULT -1");
-
-			// populate data_source_obj_id for each artifact
 			resultSet = connection.executeQuery(statement, "SELECT artifact_id, obj_id FROM blackboard_artifacts"); //NON-NLS
 			while (resultSet.next()) {
 				long artifact_id = resultSet.getLong("artifact_id");
 				long obj_id = resultSet.getLong("obj_id");
 				long data_source_obj_id = getDataSourceObjectId(connection, obj_id);
-
 				updstatement.executeUpdate("UPDATE blackboard_artifacts SET data_source_obj_id = " + data_source_obj_id + " "
 						+ "WHERE artifact_id = " + artifact_id);
 			}
-
-			return new CaseDbSchemaVersionNumber(7, 2);
-
-		} finally {
 			closeResultSet(resultSet);
 			closeStatement(statement);
 			closeStatement(updstatement);
-		}
-	}
-
-	private CaseDbSchemaVersionNumber updateFromSchema7dot1toSchema7dot2(CaseDbSchemaVersionNumber schemaVersion, CaseDbConnection connection) throws SQLException, TskCoreException {
-		if (schemaVersion.getMajor() != 7) {
-			return schemaVersion;
-		}
-
-		if (schemaVersion.getMinor() != 1) {
-			return schemaVersion;
-		}
-		/*
-		 * This upgrade adds a knownStatus column to the tag_names table.
-		 */
-		Statement statement = null;
-		ResultSet resultSet = null;
-		try {
+
+			/*
+			 * Add a knownStatus column to the tag_names table.
+			 */
 			statement = connection.createStatement();
 			statement.execute("ALTER TABLE tag_names ADD COLUMN knownStatus INTEGER NOT NULL DEFAULT " + TskData.FileKnown.UNKNOWN.getFileKnownValue());
+
 			return new CaseDbSchemaVersionNumber(7, 2);
+
 		} finally {
 			closeResultSet(resultSet);
 			closeStatement(statement);
+			closeStatement(updstatement);
 		}
 	}
 
@@ -9544,6 +9522,7 @@
 	 * Acquires a read lock, but only if this is a single-user case. Call this
 	 * method in a try block with a call to the lock release method in an
 	 * associated finally block.
+	 *
 	 * @deprecated Use acquireSingleUserCaseReadLock.
 	 */
 	@Deprecated
@@ -9555,11 +9534,12 @@
 	 * Releases a read lock, but only if this is a single-user case. This method
 	 * should always be called in the finally block of a try block in which the
 	 * lock was acquired.
+	 *
 	 * @deprecated Use releaseSingleUserCaseReadLock.
 	 */
 	@Deprecated
 	public void releaseSharedLock() {
 		releaseSingleUserCaseReadLock();
 	}
-	
+
 };