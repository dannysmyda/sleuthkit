/*
 * Sleuth Kit Data Model
 *
 * Copyright 2020 Basis Technology Corp.
 * Contact: carrier <at> sleuthkit <dot> org
 *
 * Licensed under the Apache License, Version 2.0 (the "License");
 * you may not use this file except in compliance with the License.
 * You may obtain a copy of the License at
 *
 *     http://www.apache.org/licenses/LICENSE-2.0
 *
 * Unless required by applicable law or agreed to in writing, software
 * distributed under the License is distributed on an "AS IS" BASIS,
 * WITHOUT WARRANTIES OR CONDITIONS OF ANY KIND, either express or implied.
 * See the License for the specific language governing permissions and
 * limitations under the License.
 */
package org.sleuthkit.datamodel;

import java.io.File;
import java.io.UnsupportedEncodingException;
import java.net.URLEncoder;
import java.sql.Connection;
import java.sql.DriverManager;
import java.sql.SQLException;
import java.sql.Statement;
import java.util.Properties;
import java.util.logging.Logger;
import java.util.logging.Level;
import org.sleuthkit.datamodel.SQLHelper.PostgreSQLHelper;
import org.sleuthkit.datamodel.SQLHelper.SQLiteHelper;

/**
 * Creates a SQLite or PostgreSQL case database.
 */
class CaseDatabaseFactory {
	
	private static final Logger logger = Logger.getLogger(CaseDatabaseFactory.class.getName());
	private final SQLHelper dbQueryHelper;
	private final DbCreationHelper dbCreationHelper;
		
	/**
	 * Create a new SQLite case
	 * 
	 * @param dbPath Full path to the database
	 */
	CaseDatabaseFactory(String dbPath) {		
		this.dbQueryHelper = new SQLiteHelper();
		this.dbCreationHelper = new SQLiteDbCreationHelper(dbPath);
	}
	
	/**
	 * Create a new PostgreSQL case
	 * 
	 * @param caseName    The name of the case. It will be used to create a case
	 *                    database name that can be safely used in SQL commands
	 *                    and will not be subject to name collisions on the case
	 *                    database server. Use getDatabaseName to get the
	 *                    created name.
	 * @param info        The information to connect to the database.
	 */
	CaseDatabaseFactory(String caseName, CaseDbConnectionInfo info) {
		this.dbQueryHelper = new PostgreSQLHelper();
		this.dbCreationHelper = new PostgreSQLDbCreationHelper(caseName, info);
	}
	
	/**
	 * Creates and initializes the case database.
	 * Currently the case must be reopened after creation.
	 * 
	 * @throws TskCoreException 
	 */
	void createCaseDatabase() throws TskCoreException {
		createDatabase();
		initializeSchema();
	}
	
	/**
	 * Create the database itself (if necessary)
	 * 
	 * @throws TskCoreException 
	 */
	private void createDatabase() throws TskCoreException {
		dbCreationHelper.createDatabase();
	}
	
	/**
	 * Initialize the database schema
	 * 
	 * @throws TskCoreException 
	 */
	private void initializeSchema() throws TskCoreException {
		try (Connection conn = dbCreationHelper.getConnection()) {
			// Perform any needed steps before creating the tables
			dbCreationHelper.performPreInitialization(conn);

			// Add schema version
			addDbInfo(conn);

			// Add tables
			addTables(conn);
			dbCreationHelper.performPostTableInitialization(conn);
		
			// Add indexes
			addIndexes(conn);
		} catch (SQLException ex) {
			throw new TskCoreException("Error initializing case database", ex);
		}
	}
	
	/**
	 * Create and populate the db_info tables
	 * 
	 * @param conn the database connection
	 * 
	 * @throws TskCoreException 
	 */
	private void addDbInfo(Connection conn) throws TskCoreException {
		CaseDbSchemaVersionNumber version = SleuthkitCase.CURRENT_DB_SCHEMA_VERSION;
		long tskVersionNum = SleuthkitJNI.getSleuthkitVersion(); // This is the current version of TSK
		
		try (Statement stmt = conn.createStatement()) {
			stmt.execute("CREATE TABLE tsk_db_info (schema_ver INTEGER, tsk_ver INTEGER, schema_minor_ver INTEGER)");
			stmt.execute("INSERT INTO tsk_db_info (schema_ver, tsk_ver, schema_minor_ver) VALUES (" + 
					version.getMajor() + ", " + tskVersionNum + ", " + version.getMinor() + ");");

			stmt.execute("CREATE TABLE tsk_db_info_extended (name TEXT PRIMARY KEY, value TEXT NOT NULL);");
			stmt.execute("INSERT INTO tsk_db_info_extended (name, value) VALUES ('TSK_VERSION', '" + tskVersionNum + "');");
			stmt.execute("INSERT INTO tsk_db_info_extended (name, value) VALUES ('SCHEMA_MAJOR_VERSION', '" + version.getMajor() + "');");
			stmt.execute("INSERT INTO tsk_db_info_extended (name, value) VALUES ('SCHEMA_MINOR_VERSION', '" + version.getMinor() + "');");
			stmt.execute("INSERT INTO tsk_db_info_extended (name, value) VALUES ('CREATION_SCHEMA_MAJOR_VERSION', '" + version.getMajor() + "');");
			stmt.execute("INSERT INTO tsk_db_info_extended (name, value) VALUES ('CREATION_SCHEMA_MINOR_VERSION', '" + version.getMinor() + "');");
		} catch (SQLException ex) {
			throw new TskCoreException("Error initializing db_info tables", ex);
		}
	}
	
	/**
	 * Add and initialize the database tables 
	 * 
	 * @param conn the database connection
	 * 
	 * @throws TskCoreException 
	 */
	private void addTables(Connection conn) throws TskCoreException {
		try (Statement stmt = conn.createStatement()) {
			createTskObjects(stmt);
			createHostTables(stmt);
			createAccountTables(stmt);
			createFileTables(stmt);
			createArtifactTables(stmt);
			createAnalysisResultsTables(stmt);
			createTagTables(stmt);
			createIngestTables(stmt);
			createEventTables(stmt);
			createAttributeTables(stmt);
			createAccountInstancesAndArtifacts(stmt);
		} catch (SQLException ex) {
			throw new TskCoreException("Error initializing tables", ex);
		}
	}
	
	// tsk_objects is referenced by many other tables and should be created first
	private void createTskObjects(Statement stmt) throws SQLException {
		// The UNIQUE here on the object ID is to create an index
		stmt.execute("CREATE TABLE tsk_objects (obj_id " + dbQueryHelper.getPrimaryKey() + " PRIMARY KEY, par_obj_id " + dbQueryHelper.getBigIntType() 
				+ ", type INTEGER NOT NULL, UNIQUE (obj_id), FOREIGN KEY (par_obj_id) REFERENCES tsk_objects (obj_id) ON DELETE CASCADE)");
	}
	
	private void createFileTables(Statement stmt) throws SQLException {

		stmt.execute("CREATE TABLE tsk_image_info (obj_id " + dbQueryHelper.getPrimaryKey() + " PRIMARY KEY, type INTEGER, ssize INTEGER, " 
				+ "tzone TEXT, size " + dbQueryHelper.getBigIntType() + ", md5 TEXT, sha1 TEXT, sha256 TEXT, display_name TEXT, "
				+ "FOREIGN KEY(obj_id) REFERENCES tsk_objects(obj_id) ON DELETE CASCADE)");

		stmt.execute("CREATE TABLE tsk_image_names (obj_id " + dbQueryHelper.getBigIntType() + " NOT NULL, name TEXT NOT NULL, "
				+ "sequence INTEGER NOT NULL, FOREIGN KEY(obj_id) REFERENCES tsk_objects(obj_id) ON DELETE CASCADE)");

		stmt.execute("CREATE TABLE tsk_vs_info (obj_id " + dbQueryHelper.getPrimaryKey() + " PRIMARY KEY, vs_type INTEGER NOT NULL, "
				+ "img_offset " + dbQueryHelper.getBigIntType() + " NOT NULL, block_size " + dbQueryHelper.getBigIntType() + " NOT NULL, "
				+ "FOREIGN KEY(obj_id) REFERENCES tsk_objects(obj_id) ON DELETE CASCADE)");

		stmt.execute("CREATE TABLE tsk_vs_parts (obj_id " + dbQueryHelper.getPrimaryKey() + " PRIMARY KEY, "
				+ "addr " + dbQueryHelper.getBigIntType() + " NOT NULL, start " + dbQueryHelper.getBigIntType() + " NOT NULL, "
				+ "length " + dbQueryHelper.getBigIntType() + " NOT NULL, "
				+ dbQueryHelper.getVSDescColName() + " TEXT, "
				+ "flags INTEGER NOT NULL, FOREIGN KEY(obj_id) REFERENCES tsk_objects(obj_id) ON DELETE CASCADE);");		
		
		stmt.execute("CREATE TABLE tsk_pool_info (obj_id " + dbQueryHelper.getPrimaryKey() + " PRIMARY KEY, "
				+ "pool_type INTEGER NOT NULL, FOREIGN KEY(obj_id) REFERENCES tsk_objects(obj_id) ON DELETE CASCADE);");

		stmt.execute("CREATE TABLE data_source_info (obj_id " + dbQueryHelper.getBigIntType() + " PRIMARY KEY, device_id TEXT NOT NULL, "
				+ "time_zone TEXT NOT NULL, acquisition_details TEXT, added_date_time "+ dbQueryHelper.getBigIntType() + ", "
				+ "acquisition_tool_settings TEXT, acquisition_tool_name TEXT, acquisition_tool_version TEXT, "
				+ "host_id " + dbQueryHelper.getBigIntType() + " NOT NULL, "
				+ "FOREIGN KEY(host_id) REFERENCES tsk_hosts(id), "
				+ "FOREIGN KEY(obj_id) REFERENCES tsk_objects(obj_id) ON DELETE CASCADE)");

		stmt.execute("CREATE TABLE tsk_fs_info (obj_id " + dbQueryHelper.getPrimaryKey() + " PRIMARY KEY, "
				+ "data_source_obj_id " + dbQueryHelper.getBigIntType() + " NOT NULL, "
				+ "img_offset " + dbQueryHelper.getBigIntType() + " NOT NULL, fs_type INTEGER NOT NULL, "
				+ "block_size " + dbQueryHelper.getBigIntType() + " NOT NULL, "
				+ "block_count " + dbQueryHelper.getBigIntType() + " NOT NULL, root_inum " + dbQueryHelper.getBigIntType() + " NOT NULL, "
				+ "first_inum " + dbQueryHelper.getBigIntType() + " NOT NULL, last_inum " + dbQueryHelper.getBigIntType() + " NOT NULL, "
				+ "display_name TEXT, " 
				+ "FOREIGN KEY(data_source_obj_id) REFERENCES data_source_info(obj_id) ON DELETE CASCADE, "
				+ "FOREIGN KEY(obj_id) REFERENCES tsk_objects(obj_id) ON DELETE CASCADE)");

		stmt.execute("CREATE TABLE tsk_files (obj_id " + dbQueryHelper.getPrimaryKey() + " PRIMARY KEY, "
				+ "fs_obj_id " + dbQueryHelper.getBigIntType() + ", data_source_obj_id " + dbQueryHelper.getBigIntType() + " NOT NULL, "
				+ "attr_type INTEGER, attr_id INTEGER, " 
				+ "name TEXT NOT NULL, meta_addr " + dbQueryHelper.getBigIntType() + ", meta_seq " + dbQueryHelper.getBigIntType() + ", "
				+ "type INTEGER, has_layout INTEGER, has_path INTEGER, "
				+ "dir_type INTEGER, meta_type INTEGER, dir_flags INTEGER, meta_flags INTEGER, size " + dbQueryHelper.getBigIntType() + ", "
				+ "ctime " + dbQueryHelper.getBigIntType() + ", "
				+ "crtime " + dbQueryHelper.getBigIntType() + ", atime " + dbQueryHelper.getBigIntType() + ", "
				+ "mtime " + dbQueryHelper.getBigIntType() + ", mode INTEGER, uid INTEGER, gid INTEGER, md5 TEXT, sha256 TEXT, "
				+ "known INTEGER, "
				+ "parent_path TEXT, mime_type TEXT, extension TEXT, "
				+ "owner_uid TEXT DEFAULT NULL, "
				+ "os_account_obj_id " + dbQueryHelper.getBigIntType() + " DEFAULT NULL, "
				+ "FOREIGN KEY(obj_id) REFERENCES tsk_objects(obj_id) ON DELETE CASCADE, "
				+ "FOREIGN KEY(fs_obj_id) REFERENCES tsk_fs_info(obj_id) ON DELETE CASCADE, "
				+ "FOREIGN KEY(data_source_obj_id) REFERENCES data_source_info(obj_id) ON DELETE CASCADE, "
				+ "FOREIGN KEY(os_account_obj_id) REFERENCES tsk_os_accounts(os_account_obj_id) ON DELETE CASCADE) " );

		stmt.execute("CREATE TABLE file_encoding_types (encoding_type INTEGER PRIMARY KEY, name TEXT NOT NULL)");

		stmt.execute("CREATE TABLE tsk_files_path (obj_id " + dbQueryHelper.getPrimaryKey() + " PRIMARY KEY, path TEXT NOT NULL, "
				+ "encoding_type INTEGER NOT NULL, FOREIGN KEY(encoding_type) references file_encoding_types(encoding_type), "
				+ "FOREIGN KEY(obj_id) REFERENCES tsk_objects(obj_id) ON DELETE CASCADE)");

		stmt.execute("CREATE TABLE tsk_files_derived (obj_id " + dbQueryHelper.getPrimaryKey() + " PRIMARY KEY, "
				+ "derived_id " + dbQueryHelper.getBigIntType() + " NOT NULL, rederive TEXT, "
				+ "FOREIGN KEY(obj_id) REFERENCES tsk_objects(obj_id) ON DELETE CASCADE)");

		stmt.execute("CREATE TABLE tsk_files_derived_method (derived_id " + dbQueryHelper.getPrimaryKey() + " PRIMARY KEY, "
				+ "tool_name TEXT NOT NULL, tool_version TEXT NOT NULL, other TEXT)");		
		
		stmt.execute("CREATE TABLE tsk_file_layout (obj_id " + dbQueryHelper.getBigIntType() + " NOT NULL, "
				+ "byte_start " + dbQueryHelper.getBigIntType() + " NOT NULL, byte_len " + dbQueryHelper.getBigIntType() + " NOT NULL, "
				+ "sequence INTEGER NOT NULL, FOREIGN KEY(obj_id) REFERENCES tsk_objects(obj_id) ON DELETE CASCADE);");
		
		stmt.execute("CREATE TABLE reports (obj_id " + dbQueryHelper.getPrimaryKey() + " PRIMARY KEY, path TEXT NOT NULL, "
				+ "crtime INTEGER NOT NULL, src_module_name TEXT NOT NULL, report_name TEXT NOT NULL, "
				+ "FOREIGN KEY(obj_id) REFERENCES tsk_objects(obj_id) ON DELETE CASCADE);");		
	}
	
	private void createArtifactTables(Statement stmt) throws SQLException {
		stmt.execute("CREATE TABLE blackboard_artifact_types (artifact_type_id " + dbQueryHelper.getPrimaryKey() + " PRIMARY KEY, "
				+ "type_name TEXT NOT NULL, display_name TEXT,"
				+ "category_type INTEGER DEFAULT 0)");

		stmt.execute("CREATE TABLE blackboard_attribute_types (attribute_type_id " + dbQueryHelper.getPrimaryKey() + " PRIMARY KEY, "
				+ "type_name TEXT NOT NULL, display_name TEXT, value_type INTEGER NOT NULL)");

		stmt.execute("CREATE TABLE review_statuses (review_status_id INTEGER PRIMARY KEY, "
				+ "review_status_name TEXT NOT NULL, "
				+ "display_name TEXT NOT NULL)");

		stmt.execute("CREATE TABLE blackboard_artifacts (artifact_id " + dbQueryHelper.getPrimaryKey() + " PRIMARY KEY, "
				+ "obj_id " + dbQueryHelper.getBigIntType() + " NOT NULL, "
				+ "artifact_obj_id " + dbQueryHelper.getBigIntType() + " NOT NULL, "
				+ "data_source_obj_id " + dbQueryHelper.getBigIntType() + " NOT NULL, "
				+ "artifact_type_id " + dbQueryHelper.getBigIntType() + " NOT NULL, "
				+ "review_status_id INTEGER NOT NULL, "
				+ "UNIQUE (artifact_obj_id),"
				+ "FOREIGN KEY(obj_id) REFERENCES tsk_objects(obj_id) ON DELETE CASCADE, "
				+ "FOREIGN KEY(artifact_obj_id) REFERENCES tsk_objects(obj_id) ON DELETE CASCADE, "
				+ "FOREIGN KEY(data_source_obj_id) REFERENCES tsk_objects(obj_id) ON DELETE CASCADE, "
				+ "FOREIGN KEY(artifact_type_id) REFERENCES blackboard_artifact_types(artifact_type_id), "
				+ "FOREIGN KEY(review_status_id) REFERENCES review_statuses(review_status_id))");

		/* Binary representation of BYTEA is a bunch of bytes, which could
		* include embedded nulls so we have to pay attention to field length.
		* http://www.postgresql.org/docs/9.4/static/libpq-example.html
		*/
		stmt.execute("CREATE TABLE blackboard_attributes (artifact_id " + dbQueryHelper.getBigIntType() + " NOT NULL, "
				+ "artifact_type_id " + dbQueryHelper.getBigIntType() + " NOT NULL, "
				+ "source TEXT, context TEXT, attribute_type_id " + dbQueryHelper.getBigIntType() + " NOT NULL, "
				+ "value_type INTEGER NOT NULL, value_byte " + dbQueryHelper.getBlobType() + ", "
				+ "value_text TEXT, value_int32 INTEGER, value_int64 " + dbQueryHelper.getBigIntType() + ", value_double NUMERIC(20, 10), "
				+ "FOREIGN KEY(artifact_id) REFERENCES blackboard_artifacts(artifact_id) ON DELETE CASCADE, "
				+ "FOREIGN KEY(artifact_type_id) REFERENCES blackboard_artifact_types(artifact_type_id), "
				+ "FOREIGN KEY(attribute_type_id) REFERENCES blackboard_attribute_types(attribute_type_id))");	
	}
	
	private void createAnalysisResultsTables(Statement stmt) throws SQLException  {
		stmt.execute("CREATE TABLE tsk_analysis_results (artifact_obj_id " + dbQueryHelper.getBigIntType() + " PRIMARY KEY, "
				+ "conclusion TEXT, "
				+ "significance INTEGER NOT NULL, "
				+ "confidence INTEGER NOT NULL, "
				+ "configuration TEXT, justification TEXT, "
				+ "ignore_score INTEGER DEFAULT 0, " // boolean	
				+ "FOREIGN KEY(artifact_obj_id) REFERENCES blackboard_artifacts(artifact_obj_id) ON DELETE CASCADE"
				+ ")");		
		
		stmt.execute("CREATE TABLE tsk_aggregate_score( obj_id " + dbQueryHelper.getBigIntType() + " PRIMARY KEY, "
				+ "data_source_obj_id " + dbQueryHelper.getBigIntType() + " NOT NULL, "
				+ "significance INTEGER NOT NULL, "
				+ "confidence INTEGER NOT NULL, "
				+ "UNIQUE (obj_id),"
				+ "FOREIGN KEY(obj_id) REFERENCES tsk_objects(obj_id) ON DELETE CASCADE, "
				+ "FOREIGN KEY(data_source_obj_id) REFERENCES tsk_objects(obj_id) ON DELETE CASCADE "
				+ ")");	
		
	}
	private void createTagTables(Statement stmt) throws SQLException {
		stmt.execute("CREATE TABLE tsk_tag_sets (tag_set_id " + dbQueryHelper.getPrimaryKey() + " PRIMARY KEY, name TEXT UNIQUE)");
		stmt.execute("CREATE TABLE tag_names (tag_name_id " + dbQueryHelper.getPrimaryKey() + " PRIMARY KEY, display_name TEXT UNIQUE, "
				+ "description TEXT NOT NULL, color TEXT NOT NULL, knownStatus INTEGER NOT NULL,"
				+ " tag_set_id " + dbQueryHelper.getBigIntType() + ", rank INTEGER, FOREIGN KEY(tag_set_id) REFERENCES tsk_tag_sets(tag_set_id) ON DELETE SET NULL)");
		
		stmt.execute("CREATE TABLE tsk_examiners (examiner_id " + dbQueryHelper.getPrimaryKey() + " PRIMARY KEY, "
				+ "login_name TEXT NOT NULL, display_name TEXT, UNIQUE(login_name))");

		stmt.execute("CREATE TABLE content_tags (tag_id " + dbQueryHelper.getPrimaryKey() + " PRIMARY KEY, "
				+ "obj_id " + dbQueryHelper.getBigIntType() + " NOT NULL, tag_name_id " + dbQueryHelper.getBigIntType() + " NOT NULL, "
				+ "comment TEXT NOT NULL, begin_byte_offset " + dbQueryHelper.getBigIntType() + " NOT NULL, "
				+ "end_byte_offset " + dbQueryHelper.getBigIntType() + " NOT NULL, "
				+ "examiner_id " + dbQueryHelper.getBigIntType() + ", "
				+ "FOREIGN KEY(examiner_id) REFERENCES tsk_examiners(examiner_id) ON DELETE CASCADE, "
				+ "FOREIGN KEY(obj_id) REFERENCES tsk_objects(obj_id) ON DELETE CASCADE, "
				+ "FOREIGN KEY(tag_name_id) REFERENCES tag_names(tag_name_id) ON DELETE CASCADE)");

		stmt.execute("CREATE TABLE blackboard_artifact_tags (tag_id " + dbQueryHelper.getPrimaryKey() + " PRIMARY KEY, "
				+ "artifact_id " + dbQueryHelper.getBigIntType() + " NOT NULL, tag_name_id " + dbQueryHelper.getBigIntType() + " NOT NULL, "
				+ "comment TEXT NOT NULL,  examiner_id " + dbQueryHelper.getBigIntType() + ", "
				+ "FOREIGN KEY(examiner_id) REFERENCES tsk_examiners(examiner_id) ON DELETE CASCADE, "
				+ "FOREIGN KEY(artifact_id) REFERENCES blackboard_artifacts(artifact_id) ON DELETE CASCADE, "
				+ "FOREIGN KEY(tag_name_id) REFERENCES tag_names(tag_name_id) ON DELETE CASCADE)");
	}
	
	/**
	 * Add indexes
	 * 
	 * @param conn the database connection
	 * @throws TskCoreException 
	 */
	private void addIndexes(Connection conn) throws TskCoreException {
		try (Statement stmt = conn.createStatement()) {
			// tsk_objects index
			stmt.execute("CREATE INDEX parObjId ON tsk_objects(par_obj_id)");
			
			// file layout index
			stmt.execute("CREATE INDEX layout_objID ON tsk_file_layout(obj_id)");
			
			// blackboard indexes
			stmt.execute("CREATE INDEX artifact_objID ON blackboard_artifacts(obj_id)");
			stmt.execute("CREATE INDEX artifact_artifact_objID ON blackboard_artifacts(artifact_obj_id)");
			stmt.execute("CREATE INDEX artifact_typeID ON blackboard_artifacts(artifact_type_id)");
			stmt.execute("CREATE INDEX attrsArtifactID ON blackboard_attributes(artifact_id)");
			
			//file type indexes
			stmt.execute("CREATE INDEX mime_type ON tsk_files(dir_type,mime_type,type)");
			stmt.execute("CREATE INDEX file_extension ON tsk_files(extension)");
			
			// account indexes
			stmt.execute("CREATE INDEX relationships_account1 ON account_relationships(account1_id)");
			stmt.execute("CREATE INDEX relationships_account2 ON account_relationships(account2_id)");
			stmt.execute("CREATE INDEX relationships_relationship_source_obj_id ON account_relationships(relationship_source_obj_id)");
			stmt.execute("CREATE INDEX relationships_date_time ON account_relationships(date_time)");
			stmt.execute("CREATE INDEX relationships_relationship_type ON account_relationships(relationship_type)");
			stmt.execute("CREATE INDEX relationships_data_source_obj_id ON account_relationships(data_source_obj_id)");
			
			//tsk_events indices
			stmt.execute("CREATE INDEX events_data_source_obj_id ON tsk_event_descriptions(data_source_obj_id)");
			stmt.execute("CREATE INDEX events_content_obj_id ON tsk_event_descriptions(content_obj_id)");
			stmt.execute("CREATE INDEX events_artifact_id ON tsk_event_descriptions(artifact_id)");
			stmt.execute("CREATE INDEX events_sub_type_time ON tsk_events(event_type_id,  time)");
			stmt.execute("CREATE INDEX events_time ON tsk_events(time)");
			
			// analysis results and scores indices
			stmt.execute("CREATE INDEX score_significance_confidence ON tsk_aggregate_score(significance,confidence)");
			stmt.execute("CREATE INDEX score_datasource_obj_id ON tsk_aggregate_score(data_source_obj_id)");
			
		} catch (SQLException ex) {
			throw new TskCoreException("Error initializing db_info tables", ex);
		}
	}
	
	private void createIngestTables(Statement stmt) throws SQLException {
		stmt.execute("CREATE TABLE ingest_module_types (type_id INTEGER PRIMARY KEY, type_name TEXT NOT NULL)");
            
		stmt.execute("CREATE TABLE ingest_job_status_types (type_id INTEGER PRIMARY KEY, type_name TEXT NOT NULL)");

		stmt.execute("CREATE TABLE ingest_modules (ingest_module_id " + dbQueryHelper.getPrimaryKey() + " PRIMARY KEY, "
				+ "display_name TEXT NOT NULL, unique_name TEXT UNIQUE NOT NULL, type_id INTEGER NOT NULL, "
				+ "version TEXT NOT NULL, FOREIGN KEY(type_id) REFERENCES ingest_module_types(type_id) ON DELETE CASCADE);");

		stmt.execute("CREATE TABLE ingest_jobs (ingest_job_id " + dbQueryHelper.getPrimaryKey() + " PRIMARY KEY, "
				+ "obj_id " + dbQueryHelper.getBigIntType() + " NOT NULL, host_name TEXT NOT NULL, "
				+ "start_date_time " + dbQueryHelper.getBigIntType() + " NOT NULL, "
				+ "end_date_time " + dbQueryHelper.getBigIntType() + " NOT NULL, status_id INTEGER NOT NULL, "
				+ "settings_dir TEXT, FOREIGN KEY(obj_id) REFERENCES tsk_objects(obj_id) ON DELETE CASCADE, "
				+ "FOREIGN KEY(status_id) REFERENCES ingest_job_status_types(type_id) ON DELETE CASCADE);");

		stmt.execute("CREATE TABLE ingest_job_modules (ingest_job_id INTEGER, ingest_module_id INTEGER, "
				+ "pipeline_position INTEGER, PRIMARY KEY(ingest_job_id, ingest_module_id), "
				+ "FOREIGN KEY(ingest_job_id) REFERENCES ingest_jobs(ingest_job_id) ON DELETE CASCADE, "
				+ "FOREIGN KEY(ingest_module_id) REFERENCES ingest_modules(ingest_module_id) ON DELETE CASCADE);");
	}
	
	private void createHostTables(Statement stmt) throws SQLException {

		stmt.execute("CREATE TABLE tsk_persons (id " + dbQueryHelper.getPrimaryKey() + " PRIMARY KEY, "
				+ "name TEXT NOT NULL, " // person name
				+ "UNIQUE(name)) ");
		
		// References tsk_persons
		stmt.execute("CREATE TABLE tsk_hosts (id " + dbQueryHelper.getPrimaryKey() + " PRIMARY KEY, "
				+ "name TEXT NOT NULL, " // host name
				+ "status INTEGER DEFAULT 0, " // to indicate if the host was merged/deleted
				+ "person_id INTEGER, "
				+ "FOREIGN KEY(person_id) REFERENCES tsk_persons(id) ON DELETE SET NULL, "
				+ "UNIQUE(name)) ");

		stmt.execute("CREATE TABLE  tsk_host_addresses (id " + dbQueryHelper.getPrimaryKey() + " PRIMARY KEY, "
				+ "address_type INTEGER NOT NULL, "
				+ "address TEXT NOT NULL, "
				+ "UNIQUE(address_type, address)) ");

		stmt.execute("CREATE TABLE tsk_host_address_map  (id " + dbQueryHelper.getPrimaryKey() + " PRIMARY KEY, "
				+ "host_id " + dbQueryHelper.getBigIntType() + " NOT NULL, "
				+ "addr_obj_id " + dbQueryHelper.getBigIntType() + " NOT NULL, "
				+ "source_obj_id " + dbQueryHelper.getBigIntType() + ", " // object id of the source where this mapping was found.
				+ "time " + dbQueryHelper.getBigIntType() + ", " // time at which the mapping existed
				+ "UNIQUE(host_id, addr_obj_id, time), "
				+ "FOREIGN KEY(host_id) REFERENCES tsk_hosts(id), "
				+ "FOREIGN KEY(addr_obj_id) REFERENCES tsk_host_addresses(id), "
				+ "FOREIGN KEY(source_obj_id) REFERENCES tsk_objects(obj_id) )");

		// stores associations between DNS name and IP address
		stmt.execute("CREATE TABLE tsk_host_address_dns_ip_map (id " + dbQueryHelper.getPrimaryKey() + " PRIMARY KEY, "
				+ "dns_address_id " + dbQueryHelper.getBigIntType() + " NOT NULL, "
				+ "ip_address_id " + dbQueryHelper.getBigIntType() + " NOT NULL, "
				+ "source_obj_id " + dbQueryHelper.getBigIntType() + ", "
				+ "time " + dbQueryHelper.getBigIntType() + ", " // time at which the mapping existed
				+ "UNIQUE(dns_address_id, ip_address_id, time), "
				+ "FOREIGN KEY(dns_address_id) REFERENCES tsk_host_addresses(id), "
				+ "FOREIGN KEY(ip_address_id) REFERENCES tsk_host_addresses(id),"
				+ "FOREIGN KEY(source_obj_id) REFERENCES tsk_objects(obj_id) )");

		// maps an address to an artifact using it 
		stmt.execute("CREATE TABLE  tsk_host_address_usage (id " + dbQueryHelper.getPrimaryKey() + " PRIMARY KEY, "
				+ "addr_obj_id " + dbQueryHelper.getBigIntType() + " NOT NULL, "
				+ "artifact_obj_id " + dbQueryHelper.getBigIntType() + " NOT NULL, "
				+ "UNIQUE(addr_obj_id, artifact_obj_id), "
				+ "FOREIGN KEY(addr_obj_id) REFERENCES tsk_host_addresses(id), "
				+ "FOREIGN KEY(artifact_obj_id) REFERENCES tsk_objects(obj_id) )");		
	}
		
	// Must be called after tsk_persons, tsk_hosts and tsk_objects have been created.
	private void createAccountTables(Statement stmt) throws SQLException {
		stmt.execute("CREATE TABLE account_types (account_type_id " + dbQueryHelper.getPrimaryKey() + " PRIMARY KEY, "
				+ "type_name TEXT UNIQUE NOT NULL, display_name TEXT NOT NULL)");

		// References account_types
		stmt.execute("CREATE TABLE accounts (account_id " + dbQueryHelper.getPrimaryKey() + " PRIMARY KEY, "
				+ "account_type_id INTEGER NOT NULL, account_unique_identifier TEXT NOT NULL, "
				+ "UNIQUE(account_type_id, account_unique_identifier), "
				+ "FOREIGN KEY(account_type_id) REFERENCES account_types(account_type_id))");

		// References accounts, tsk_objects
		stmt.execute("CREATE TABLE account_relationships (relationship_id " + dbQueryHelper.getPrimaryKey() + " PRIMARY KEY, "
				+ "account1_id INTEGER NOT NULL, account2_id INTEGER NOT NULL, "
				+ "relationship_source_obj_id " + dbQueryHelper.getBigIntType() + " NOT NULL, "
				+ "date_time " + dbQueryHelper.getBigIntType() + ", relationship_type INTEGER NOT NULL, "
				+ "data_source_obj_id " + dbQueryHelper.getBigIntType() + " NOT NULL, "
				+ "UNIQUE(account1_id, account2_id, relationship_source_obj_id), "
				+ "FOREIGN KEY(account1_id) REFERENCES accounts(account_id), "
				+ "FOREIGN KEY(account2_id) REFERENCES accounts(account_id), "
				+ "FOREIGN KEY(relationship_source_obj_id) REFERENCES tsk_objects(obj_id) ON DELETE CASCADE, "
				+ "FOREIGN KEY(data_source_obj_id) REFERENCES tsk_objects(obj_id) ON DELETE CASCADE)");
		
		// References tsk_hosts
		stmt.execute("CREATE TABLE tsk_os_account_realms (id " + dbQueryHelper.getPrimaryKey() + " PRIMARY KEY, "
				+ "realm_name TEXT DEFAULT NULL, "	// realm name - for a domain realm, may be null
				+ "realm_addr TEXT DEFAULT NULL, "		// a sid/uid or some some other identifier, may be null
				+ "realm_signature TEXT NOT NULL, "	// Signature exists only to prevent duplicates. It is  made up of realm address/name and scope host
				+ "scope_host_id " + dbQueryHelper.getBigIntType() + " DEFAULT NULL, " // if the realm scope is a single host
				+ "scope_confidence INTEGER, "	// indicates whether we know for sure the realm scope or if we are inferring it
				+ "status INTEGER DEFAULT 0, " // to indicate if the realm was merged/deleted
				+ "UNIQUE(realm_signature), "
				+ "FOREIGN KEY(scope_host_id) REFERENCES tsk_hosts(id) )");
		
		// References tsk_objects, tsk_os_account_realms, tsk_persons
		stmt.execute("CREATE TABLE tsk_os_accounts (os_account_obj_id " + dbQueryHelper.getBigIntType() + " PRIMARY KEY, "
				+ "login_name TEXT DEFAULT NULL, "	// login name, if available, may be null
				+ "full_name TEXT DEFAULT NULL, "	// full name, if available, may be null
				+ "realm_id " + dbQueryHelper.getBigIntType() + " NOT NULL, "		// realm for the account 
				+ "unique_id TEXT DEFAULT NULL, "	// SID/UID, if available
				+ "signature TEXT NOT NULL, "	// This exists only to prevent duplicates.  It is either the unique_id or the login_name whichever is not null.
				+ "status INTEGER, "    // enabled/disabled/deleted
				+ "admin INTEGER," // is admin account
				+ "type INTEGER, "	// service/interactive
<<<<<<< HEAD
				+ "created_date " + dbQueryHelper.getBigIntType() + " DEFAULT NULL, "
=======
				+ "created_date " + dbQueryHelper.getBigIntType() + " DEFAULT NULL, "	
				+ "person_id INTEGER, "	
>>>>>>> f6e52b06
				+ "UNIQUE(signature, realm_id), "
				+ "FOREIGN KEY(os_account_obj_id) REFERENCES tsk_objects(obj_id) ON DELETE CASCADE, "
				+ "FOREIGN KEY(person_id) REFERENCES tsk_persons(id) ON DELETE SET NULL, "
				+ "FOREIGN KEY(realm_id) REFERENCES tsk_os_account_realms(id) )");
		
	}
	// Must be called after createAccountTables() and blackboard_attribute_types, blackboard_artifacts creation.
	private void createAccountInstancesAndArtifacts(Statement stmt) throws SQLException {
		
		// References tsk_os_accounts, tsk_hosts, tsk_objects, blackboard_attribute_types
		stmt.execute("CREATE TABLE tsk_os_account_attributes (id " + dbQueryHelper.getPrimaryKey() + " PRIMARY KEY, "
				+ "os_account_obj_id " + dbQueryHelper.getBigIntType() + " NOT NULL, "
				+ "host_id " + dbQueryHelper.getBigIntType() + ", " 
				+ "source_obj_id " + dbQueryHelper.getBigIntType() + ", " 	
				+ "attribute_type_id " + dbQueryHelper.getBigIntType() + " NOT NULL, "
				+ "value_type INTEGER NOT NULL, "
				+ "value_byte " + dbQueryHelper.getBlobType() + ", "
				+ "value_text TEXT, "
				+ "value_int32 INTEGER, value_int64 " + dbQueryHelper.getBigIntType() + ", "
				+ "value_double NUMERIC(20, 10), "
				+ "FOREIGN KEY(os_account_obj_id) REFERENCES tsk_os_accounts(os_account_obj_id) ON DELETE CASCADE, "
				+ "FOREIGN KEY(host_id) REFERENCES tsk_hosts(id), "
				+ "FOREIGN KEY(source_obj_id) REFERENCES tsk_objects(obj_id), "		
				+ "FOREIGN KEY(attribute_type_id) REFERENCES blackboard_attribute_types(attribute_type_id))");	
		
		// References tsk_os_accounts, tsk_objects, tsk_hosts
		stmt.execute("CREATE TABLE tsk_os_account_instances (id " + dbQueryHelper.getPrimaryKey() + " PRIMARY KEY, "
				+ "os_account_obj_id " + dbQueryHelper.getBigIntType() + " NOT NULL, "
				+ "data_source_obj_id " + dbQueryHelper.getBigIntType() + " NOT NULL, " 
				+ "host_id " + dbQueryHelper.getBigIntType() + " NOT NULL, "
				+ "instance_type INTEGER NOT NULL, "	// PerformedActionOn/ReferencedOn
				+ "UNIQUE(os_account_obj_id, data_source_obj_id, host_id), "
				+ "FOREIGN KEY(os_account_obj_id) REFERENCES tsk_os_accounts(os_account_obj_id) ON DELETE CASCADE, "
				+ "FOREIGN KEY(data_source_obj_id) REFERENCES tsk_objects(obj_id), "
				+ "FOREIGN KEY(host_id) REFERENCES tsk_hosts(id))");
		
		// References blackboard_artifacts, tsk_os_accounts
		stmt.execute("CREATE TABLE tsk_data_artifacts ( "
				+ "artifact_obj_id " + dbQueryHelper.getBigIntType() + " PRIMARY KEY, "
				+ "os_account_obj_id " + dbQueryHelper.getBigIntType() + ", "
				+ "FOREIGN KEY(artifact_obj_id) REFERENCES blackboard_artifacts(artifact_obj_id) ON DELETE CASCADE, "
				+ "FOREIGN KEY(os_account_obj_id) REFERENCES tsk_os_accounts(os_account_obj_id) ON DELETE CASCADE) ");	
	}
	
	private void createEventTables(Statement stmt) throws SQLException {
		stmt.execute("CREATE TABLE tsk_event_types ("
				+ " event_type_id " + dbQueryHelper.getPrimaryKey() + " PRIMARY KEY,"
				+ " display_name TEXT UNIQUE NOT NULL , "
				+ " super_type_id INTEGER REFERENCES tsk_event_types(event_type_id) )");

		stmt.execute("INSERT INTO tsk_event_types(event_type_id, display_name, super_type_id) VALUES(0, 'Event Types', null)");
		stmt.execute("INSERT INTO tsk_event_types(event_type_id, display_name, super_type_id) VALUES(1, 'File System', 0)");
		stmt.execute("INSERT INTO tsk_event_types(event_type_id, display_name, super_type_id) VALUES(2, 'Web Activity', 0)");
		stmt.execute("INSERT INTO tsk_event_types(event_type_id, display_name, super_type_id) VALUES(3, 'Misc Types', 0)");
		stmt.execute("INSERT INTO tsk_event_types(event_type_id, display_name, super_type_id) VALUES(4, 'Modified', 1)");
		stmt.execute("INSERT INTO tsk_event_types(event_type_id, display_name, super_type_id) VALUES(5, 'Accessed', 1)");
		stmt.execute("INSERT INTO tsk_event_types(event_type_id, display_name, super_type_id) VALUES(6, 'Created', 1)");
		stmt.execute("INSERT INTO tsk_event_types(event_type_id, display_name, super_type_id) VALUES(7, 'Changed', 1)");
		/*
		* Regarding the timeline event tables schema, note that several columns
		* in the tsk_event_descriptions table seem, at first glance, to be
		* attributes of events rather than their descriptions and would appear
		* to belong in tsk_events table instead. The rationale for putting the
		* data source object ID, content object ID, artifact ID and the flags
		* indicating whether or not the event source has a hash set hit or is
		* tagged were motivated by the fact that these attributes are identical
		* for each event in a set of file system file MAC time events. The
		* decision was made to avoid duplication and save space by placing this
		* data in the tsk_event-descriptions table.
		*/			
		stmt.execute(
			"CREATE TABLE tsk_event_descriptions ( "
			+ " event_description_id " + dbQueryHelper.getPrimaryKey() + " PRIMARY KEY, "
			+ " full_description TEXT NOT NULL, "
			+ " med_description TEXT, "
			+ " short_description TEXT,"
			+ " data_source_obj_id " + dbQueryHelper.getBigIntType() + " NOT NULL, "
			+ " content_obj_id " + dbQueryHelper.getBigIntType() + " NOT NULL, "
			+ " artifact_id " + dbQueryHelper.getBigIntType() + ", "
			+ " hash_hit INTEGER NOT NULL, " //boolean 
			+ " tagged INTEGER NOT NULL, " //boolean 
			+ " FOREIGN KEY(data_source_obj_id) REFERENCES data_source_info(obj_id) ON DELETE CASCADE, "
			+ " FOREIGN KEY(content_obj_id) REFERENCES tsk_objects(obj_id) ON DELETE CASCADE, "
			+ " FOREIGN KEY(artifact_id) REFERENCES blackboard_artifacts(artifact_id) ON DELETE CASCADE,"
			+ " UNIQUE (full_description, content_obj_id, artifact_id))");

		stmt.execute(
			"CREATE TABLE tsk_events ("
			+ " event_id " + dbQueryHelper.getPrimaryKey() + " PRIMARY KEY, "
			+ " event_type_id " + dbQueryHelper.getBigIntType() + " NOT NULL REFERENCES tsk_event_types(event_type_id) ,"
			+ " event_description_id " + dbQueryHelper.getBigIntType() + " NOT NULL REFERENCES tsk_event_descriptions(event_description_id) ON DELETE CASCADE ,"
			+ " time " + dbQueryHelper.getBigIntType() + " NOT NULL , "
			+ " UNIQUE (event_type_id, event_description_id, time))");			
	}

	private void createAttributeTables(Statement stmt) throws SQLException {
		/*
		 * Binary representation of BYTEA is a bunch of bytes, which could
		 * include embedded nulls so we have to pay attention to field length.
		 * http://www.postgresql.org/docs/9.4/static/libpq-example.html
		 */
		stmt.execute("CREATE TABLE tsk_file_attributes ( id " + dbQueryHelper.getPrimaryKey() + " PRIMARY KEY, "
				+ "obj_id " + dbQueryHelper.getBigIntType() + " NOT NULL, "
				+ "attribute_type_id " + dbQueryHelper.getBigIntType() + " NOT NULL, "
				+ "value_type INTEGER NOT NULL, value_byte " + dbQueryHelper.getBlobType() + ", "
				+ "value_text TEXT, value_int32 INTEGER, value_int64 " + dbQueryHelper.getBigIntType() + ", value_double NUMERIC(20, 10), "
				+ "FOREIGN KEY(obj_id) REFERENCES tsk_files(obj_id) ON DELETE CASCADE, "
				+ "FOREIGN KEY(attribute_type_id) REFERENCES blackboard_attribute_types(attribute_type_id))");
	}
	
	/**
	 * Helper class for holding code unique to each database type.
	 */
	private abstract class DbCreationHelper {
		
		/**
		 * Create the database itself (if necessary)
		 * 
		 * @throws TskCoreException 
		 */
		abstract void createDatabase() throws TskCoreException;
		
		/**
		 * Get an connection to the case database
		 * 
		 * @return the connection
		 */
		abstract Connection getConnection() throws TskCoreException;
		
		/**
		 * Do any needed initialization before creating the tables.
		 * This is where SQLite pragmas are set up.
		 * 
		 * @param conn The database connection
		 * 
		 * @throws TskCoreException 
		 */
		abstract void performPreInitialization(Connection conn) throws TskCoreException;
		
		/**
		 * Do any additional steps after the tables are created.
		 * 
		 * @param conn The database connection
		 * @throws TskCoreException 
		 */
		abstract void performPostTableInitialization(Connection conn) throws TskCoreException;
	}
	
	/**
	 * Implements the PostgreSQL-specific methods for creating the case
	 */
	private class PostgreSQLDbCreationHelper extends DbCreationHelper {
		
		private final static String JDBC_BASE_URI = "jdbc:postgresql://"; // NON-NLS
		private final static String JDBC_DRIVER = "org.postgresql.Driver"; // NON-NLS
		
		final private String caseName;
		final private CaseDbConnectionInfo info;
		
		PostgreSQLDbCreationHelper(String caseName, CaseDbConnectionInfo info) {
			this.caseName = caseName;
			this.info = info;
		}
		
		@Override
		void createDatabase() throws TskCoreException{
			try(Connection conn = getPostgresConnection();
					Statement stmt = conn.createStatement()) {
				stmt.execute("CREATE DATABASE \"" + caseName + "\" WITH ENCODING='UTF8'");		
			} catch (SQLException ex) {
				throw new TskCoreException("Error creating PostgreSQL case " + caseName, ex);
			}
		}
		
		@Override
		Connection getConnection() throws TskCoreException {
			return getConnection(caseName);
		}		
		
		/**
		 * Connects to the "postgres" database for creating new databases.
		 * 
		 * @return the connection to the "postgres" database
		 */
		Connection getPostgresConnection() throws TskCoreException {
			return getConnection("postgres");
		}
		
		/**
		 * Connects to an existing database with the given name.
		 * 
		 * @param databaseName the name of the database
		 * 
		 * @return the connection to the database
		 */
		Connection getConnection(String databaseName) throws TskCoreException {
			String encodedDbName;
			try {
				encodedDbName = URLEncoder.encode(databaseName, "UTF-8");
			} catch (UnsupportedEncodingException ex) {
				// Print the warning and continue with the unencoded name
				logger.log(Level.WARNING, "Error encoding database name " + databaseName, ex);
				encodedDbName = databaseName;
			}
			
			StringBuilder url = new StringBuilder();
			url.append(JDBC_BASE_URI)
				.append(info.getHost())
				.append(":")
				.append(info.getPort())
				.append('/') // NON-NLS
				.append(encodedDbName);
			
			Connection conn;
			try {
				Properties props = new Properties();
				props.setProperty("user", info.getUserName());     // NON-NLS
				props.setProperty("password", info.getPassword()); // NON-NLS

				Class.forName(JDBC_DRIVER);
				conn = DriverManager.getConnection(url.toString(), props);
			} catch (ClassNotFoundException | SQLException ex) {
				throw new TskCoreException("Failed to acquire ephemeral connection to PostgreSQL database " + databaseName, ex); // NON-NLS
			}
			return conn;
		}	
		
		@Override
		void performPreInitialization(Connection conn) throws TskCoreException {
			// Nothing to do here for PostgreSQL
		}
		
		@Override
		void performPostTableInitialization(Connection conn) throws TskCoreException {
			try (Statement stmt = conn.createStatement()) {
				stmt.execute("ALTER SEQUENCE blackboard_artifacts_artifact_id_seq minvalue -9223372036854775808 restart with -9223372036854775808");
			} catch (SQLException ex) {
				throw new TskCoreException("Error altering artifact ID sequence", ex);
			}
		}
	}
	
	/**
	 * Implements the SQLite-specific methods for creating the case
	 */
	private class SQLiteDbCreationHelper extends DbCreationHelper {
		
		private final static String PRAGMA_SYNC_OFF = "PRAGMA synchronous = OFF"; // NON-NLS
		private final static String PRAGMA_READ_UNCOMMITTED_TRUE = "PRAGMA read_uncommitted = True"; // NON-NLS
		private final static String PRAGMA_ENCODING_UTF8 = "PRAGMA encoding = 'UTF-8'"; // NON-NLS
		private final static String PRAGMA_PAGE_SIZE_4096 = "PRAGMA page_size = 4096"; // NON-NLS
		private final static String PRAGMA_FOREIGN_KEYS_ON = "PRAGMA foreign_keys = ON"; // NON-NLS
		
		private final static String JDBC_DRIVER = "org.sqlite.JDBC"; // NON-NLS
        private final static String JDBC_BASE_URI = "jdbc:sqlite:"; // NON-NLS
		
		String dbPath;
		
		SQLiteDbCreationHelper(String dbPath) {
			this.dbPath = dbPath;
		}
		
		@Override
		void createDatabase() throws TskCoreException {
			// SQLite doesn't need to explicitly create the case database but we will
			// check that the folder exists and the database does not
			File dbFile = new File(dbPath);
			if (dbFile.exists()) {
				throw new TskCoreException("Case database already exists : " + dbPath);
			}

			if (dbFile.getParentFile() != null && !dbFile.getParentFile().exists()) {
				throw new TskCoreException("Case database folder does not exist : " + dbFile.getParent());
			}
		}
		
		@Override
		Connection getConnection() throws TskCoreException {
			
			StringBuilder url = new StringBuilder();
			url.append(JDBC_BASE_URI)
				.append(dbPath);
			
			Connection conn;
			try {
				Class.forName(JDBC_DRIVER);
				conn = DriverManager.getConnection(url.toString());
			} catch (ClassNotFoundException | SQLException ex) {
				throw new TskCoreException("Failed to acquire ephemeral connection SQLite database " + dbPath, ex); // NON-NLS
			}
			return conn;
		}
		
		@Override
		void performPreInitialization(Connection conn) throws TskCoreException {
			try (Statement stmt = conn.createStatement()) {
				stmt.execute(PRAGMA_SYNC_OFF);
				stmt.execute(PRAGMA_READ_UNCOMMITTED_TRUE);
				stmt.execute(PRAGMA_ENCODING_UTF8);
				stmt.execute(PRAGMA_PAGE_SIZE_4096);
				stmt.execute(PRAGMA_FOREIGN_KEYS_ON);
			} catch (SQLException ex) {
				throw new TskCoreException("Error setting pragmas", ex);
			}
		}	

		@Override
		void performPostTableInitialization(Connection conn) throws TskCoreException {
			// Nothing to do here for SQLite
		}
	}
}<|MERGE_RESOLUTION|>--- conflicted
+++ resolved
@@ -495,12 +495,9 @@
 				+ "status INTEGER, "    // enabled/disabled/deleted
 				+ "admin INTEGER," // is admin account
 				+ "type INTEGER, "	// service/interactive
-<<<<<<< HEAD
 				+ "created_date " + dbQueryHelper.getBigIntType() + " DEFAULT NULL, "
-=======
 				+ "created_date " + dbQueryHelper.getBigIntType() + " DEFAULT NULL, "	
 				+ "person_id INTEGER, "	
->>>>>>> f6e52b06
 				+ "UNIQUE(signature, realm_id), "
 				+ "FOREIGN KEY(os_account_obj_id) REFERENCES tsk_objects(obj_id) ON DELETE CASCADE, "
 				+ "FOREIGN KEY(person_id) REFERENCES tsk_persons(id) ON DELETE SET NULL, "
