/*
 * SleuthKit Java Bindings
 * 
 * Copyright 2011-2017 Basis Technology Corp.
 * Contact: carrier <at> sleuthkit <dot> org
 * 
 * Licensed under the Apache License, Version 2.0 (the "License");
 * you may not use this file except in compliance with the License.
 * You may obtain a copy of the License at
 * 
 *     http://www.apache.org/licenses/LICENSE-2.0
 * 
 * Unless required by applicable law or agreed to in writing, software
 * distributed under the License is distributed on an "AS IS" BASIS,
 * WITHOUT WARRANTIES OR CONDITIONS OF ANY KIND, either express or implied.
 * See the License for the specific language governing permissions and
 * limitations under the License.
 */
package org.sleuthkit.datamodel;

import java.util.Collections;
import java.util.List;
import org.sleuthkit.datamodel.TskData.FileKnown;
import org.sleuthkit.datamodel.TskData.TSK_FS_META_TYPE_ENUM;
import org.sleuthkit.datamodel.TskData.TSK_FS_NAME_FLAG_ENUM;
import org.sleuthkit.datamodel.TskData.TSK_FS_NAME_TYPE_ENUM;

/**
 * Parent class for special directory types (Local and Virtual)
 */
public abstract class SpecialDirectory extends AbstractFile {

	SpecialDirectory(SleuthkitCase db,
			long objId,
			long dataSourceObjectId,
			TskData.TSK_FS_ATTR_TYPE_ENUM attrType, int attrId,
			String name,
			TskData.TSK_DB_FILES_TYPE_ENUM fileType,
			long metaAddr, int metaSeq,
			TSK_FS_NAME_TYPE_ENUM dirType, TSK_FS_META_TYPE_ENUM metaType,
			TSK_FS_NAME_FLAG_ENUM dirFlag, short metaFlags,
			long size,
			long ctime, long crtime, long atime, long mtime,
			short modes,
			int uid, int gid,
			String md5Hash, String sha256Hash, FileKnown knownState,
			String parentPath,
			String mimeType) {
		super(db, objId, dataSourceObjectId, attrType, attrId, name,
				fileType, metaAddr, metaSeq, dirType, metaType, dirFlag,
<<<<<<< HEAD
				metaFlags, size, ctime, crtime, atime, mtime, modes, uid, gid, md5Hash, sha256Hash, knownState, parentPath, mimeType, null, OsAccount.NULL_UID_STR, OsAccount.NO_USER);
=======
				metaFlags, size, ctime, crtime, atime, mtime, modes, uid, gid, md5Hash, sha256Hash, knownState, parentPath, mimeType, null, Collections.emptyList());
>>>>>>> 7b7989bc
	}

	/**
	 * Gets the extents in terms of byte addresses of this directory
	 * within its data source, always an empty list.
	 *
	 * @return An empty list.
	 *
	 * @throws TskCoreException if there was an error querying the case
	 *                          database.
	 */
	@Override
	public List<TskFileRange> getRanges() throws TskCoreException {
		return Collections.<TskFileRange>emptyList();
	}
	
	/**
	 * Indicates whether or not this is a data source.
	 *
	 * @return True or false.
	 */
	public boolean isDataSource() {
		return (this.getDataSourceObjectId() == this.getId());
	}

	/**
	 * Does nothing, a special directory cannot be opened, read, or closed.
	 */
	@Override
	public void close() {
	}

	/**
	 * Indicates whether or not this directory is the root of a file
	 * system, always returns false.
	 *
	 * @return False.
	 */
	@Override
	public boolean isRoot() {
		return false;
	}
}<|MERGE_RESOLUTION|>--- conflicted
+++ resolved
@@ -48,11 +48,7 @@
 			String mimeType) {
 		super(db, objId, dataSourceObjectId, attrType, attrId, name,
 				fileType, metaAddr, metaSeq, dirType, metaType, dirFlag,
-<<<<<<< HEAD
-				metaFlags, size, ctime, crtime, atime, mtime, modes, uid, gid, md5Hash, sha256Hash, knownState, parentPath, mimeType, null, OsAccount.NULL_UID_STR, OsAccount.NO_USER);
-=======
-				metaFlags, size, ctime, crtime, atime, mtime, modes, uid, gid, md5Hash, sha256Hash, knownState, parentPath, mimeType, null, Collections.emptyList());
->>>>>>> 7b7989bc
+				metaFlags, size, ctime, crtime, atime, mtime, modes, uid, gid, md5Hash, sha256Hash, knownState, parentPath, mimeType, null, OsAccount.NULL_UID_STR, OsAccount.NO_USER, Collections.emptyList());
 	}
 
 	/**
