--- conflicted
+++ resolved
@@ -142,8 +142,6 @@
 			throw new TskCoreException(String.format("Error adding host with name = %s", name), ex);
 		}
 	}
-<<<<<<< HEAD
-=======
 
 	/**
 	 * Updates host in database based on the host object provided.
@@ -256,7 +254,6 @@
 			}
 		}
 	}
->>>>>>> 94fc5528
 
 	/**
 	 * Get all data sources associated with a given host.
