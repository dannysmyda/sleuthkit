--- conflicted
+++ resolved
@@ -217,27 +217,13 @@
 )
 AS_IF([test "x$ac_cv_lib_ewf_libewf_get_version" = "xyes"], [ax_libewf=yes], [ax_libewf=no])
 
-<<<<<<< HEAD
-AM_CONDITIONAL([X_LIBEWF],[test "x$with_libewf" != "xno" && test "x$with_libewf" != "xyes"])
-AS_IF([test "x$with_libewf" != "xno"],
-   [EWF_PATH="${with_libewf}/lib"],
-)
-AC_SUBST(EWF_PATH, $EWF_PATH)
-   
-=======
->>>>>>> 169d5364
 dnl sqlite requires pthread libraries - this was copied from its configure.ac
 dnl AC_SEARCH_LIBS(pthread_create, pthread)
 AC_SEARCH_LIBS(dlopen, dl)
 
-<<<<<<< HEAD
-dnl Test for java/jni so that we can compile the java bindings
-AS_IF([test "x$enable_java" != "xno"], [
-=======
 dnl Test for the various java things that we need for bindings
 AS_IF([test "x$enable_java" != "xno"], [
     dnl javac is needed to compile the JAR file
->>>>>>> 169d5364
     AC_PROG_JAVAC
     if test "x$JAVAC" != x; then
         AX_JNI_INCLUDE_DIR
@@ -248,16 +234,6 @@
         dnl Export the paths so that the makefile gets them
         AC_SUBST(JNI_CPPFLAGS, $JNI_CPPFLAGS)
     fi
-<<<<<<< HEAD
-    AC_PROG_JAVA
-]) dnl test enable_java
-
-dnl Test is ant is available
-AC_PATH_PROG([ANT_FOUND], [ant], [])
-AM_CONDITIONAL([X_JNI],[test "x$JNI_CPPFLAGS" != x && test "x$ANT_FOUND" != x && test "x$JAVA" != x])
-
-AS_IF([test "x$JNI_CPPFLAGS" != x && test "x$ANT_FOUND" != x && test "x$JAVA" != x], [ax_java_support=yes], [ax_java_support=no])
-=======
 
     dnl java is needed by ant
     dnl we had one report of a system with javac and not java
@@ -272,7 +248,6 @@
 dnl status message and set X_JNI for use in Makefile
 AS_IF([test "x$JNI_CPPFLAGS" != x && test "x$ANT_FOUND" != x && test "x$JAVA" != x], [ax_java_support=yes], [ax_java_support=no])
 AM_CONDITIONAL([X_JNI],[test "x$ax_java_support" == "xyes"])
->>>>>>> 169d5364
 
 AC_CONFIG_COMMANDS([tsk/tsk_incs.h],
     [echo "#ifndef _TSK_INCS_H" > tsk/tsk_incs.h
