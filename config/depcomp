--- conflicted
+++ resolved
@@ -1,6 +1,3 @@
-<<<<<<< HEAD
-/usr/share/automake-1.11/depcomp
-=======
 #! /bin/sh
 # depcomp - compile a program generating dependencies as side-effects
 
@@ -780,5 +777,4 @@
 # time-stamp-format: "%:y-%02m-%02d.%02H"
 # time-stamp-time-zone: "UTC"
 # time-stamp-end: "; # UTC"
-# End:
->>>>>>> 1841792b
+# End: