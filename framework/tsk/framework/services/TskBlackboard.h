/*
 * The Sleuth Kit
 *
 * Contact: Brian Carrier [carrier <at> sleuthkit [dot] org]
 * Copyright (c) 2010-2012 Basis Technology Corporation. All Rights
 * reserved.
 *
 * This software is distributed under the Common Public License 1.0
 */

/**
 * \file TskBlackboard.h
 * Interface for class that will implement the black board.  The black board
 * is used to store data from analysis modules.  The data is available to
 * later modules in the pipeline and in the final reporting phase.
 */

#ifndef _TSK_BLACKBOARD_H
#define _TSK_BLACKBOARD_H

#include <string>
#include <vector>
#include "tsk/framework/utilities/TskException.h"
#include "tsk/framework/framework_i.h"
#include "tsk/framework/services/TskImgDB.h"
#include "TskBlackboardArtifact.h"
#include "TskBlackboardAttribute.h"

using namespace std;

/**
 * Built in artifact types.
 * Refer to http://wiki.sleuthkit.org/index.php?title=Artifact_Examples
 * for details on which attributes should be used for each artifact.
 */

/* Note that the below comments are the only documentation 
 * for the standard types.  Please ensure that all types are
 * documented. 
 * 
 * The numbers are explicitly added to make it easier to verify
 * that the Java and C++ code is in sync.
 *
 * It is very important that this list be kept up to date and 
 * in sync with the Java code.  Do not add anything here unless
 * you also add it there.  
 * See bindings/java/src/org/sleuthkit/datamodel/BlackboardArtifact.java */
enum TSK_ARTIFACT_TYPE {
    TSK_GEN_INFO = 1,///< The general info artifact, if information doesn't need its own artifact it should go here
    TSK_WEB_BOOKMARK = 2,///< A web bookmark. 
    TSK_WEB_COOKIE = 3,///< A web cookie. 
    TSK_WEB_HISTORY = 4,///< A web history enrty. 
    TSK_WEB_DOWNLOAD = 5,///< A web download. 
    TSK_RECENT_OBJECT = 6,///< A recently used object (MRU, recent document, etc.).
    TSK_GPS_TRACKPOINT = 7,///< A trackpoint from a GPS log.
    TSK_INSTALLED_PROG = 8,///< An installed program. 
    TSK_KEYWORD_HIT = 9,///< A keyword hit. 
    TSK_HASHSET_HIT = 10, ///< A hit within a known bad / notable hashset / hash database. 
    TSK_DEVICE_ATTACHED = 11, ///< An event for a device being attached to the host computer
    TSK_INTERESTING_FILE_HIT = 12, ///< A file that was flagged because it matched some search criteria for being interesting (i.e. because of its name, extension, etc.)
    TSK_EMAIL_MSG = 13, ///< An e-mail message that was extracted from a file.
    TSK_EXTRACTED_TEXT = 14, ///< Text that was extracted from a file.
    TSK_WEB_SEARCH_QUERY = 15, ///< Web search engine query extracted from web history.
    TSK_METADATA_EXIF = 16, ///< EXIF Metadata
    TSK_TAG_FILE = 17, ///< File tags.
    TSK_TAG_ARTIFACT = 18, ///< Result tags.
    TSK_OS_INFO = 19, ///< Information pertaining to an operating system.
    TSK_OS_ACCOUNT = 20, ///< An operating system user account.
    TSK_SERVICE_ACCOUNT = 21, ///< A network service user account.
    TSK_TOOL_OUTPUT = 22,  ///< Output from an external tool or module (raw text)
	TSK_CONTACT = 23, ///< A Contact extracted from a phone, or from an Addressbook/Email/Messaging Application
	TSK_MESSAGE = 24, ///< An SMS/MMS message extracted from phone, or from another messaging application, like IM
	TSK_CALLLOG = 25, ///< A Phone call log extracted from a phones or softphone application
	TSK_CALENDAR_ENTRY = 26, ///< A Calendar entry from a phone, PIM or a Calendar application.
	TSK_SPEED_DIAL_ENTRY = 27,  ///< A speed dial entry from a phone 
	TSK_BLUETOOTH_PAIRING = 28,  ///< A bluetooth pairing entry
	TSK_GPS_BOOKMARK = 29, ///< GPS Bookmarks
	TSK_GPS_LAST_KNOWN_LOCATION = 30, ///< GPS Last known location
	TSK_GPS_SEARCH = 31,	///< GPS Searches
	TSK_PROG_RUN = 32, ///< Application run information
<<<<<<< HEAD
    TSK_ENCRYPTION_DETECTED = 33, ///< Encrypted File
    TSK_EXT_MISMATCH_DETECTED = 34, ///< Extension Mismatch
=======
    TSK_INTERESTING_ARTIFACT = 33,	///< Any artifact interesting enough that it should be called out in the UI.
		 

>>>>>>> 94af36df
		
    /* SEE ABOVE:
    * - KEEP JAVA CODE IN SYNC 
    * - UPDATE map in TskBlackboard.cpp
    * - Update Wiki to reflect the attributes that should be part of the artifact. 
    */
};

/**
 * Built in attribute types 
 */
/* The numbers are explicitly added to make it easier to verify
 * that the Java and C++ code is in sync.
 *
 * It is very important that this list be kept up to date and 
 * in sync with the Java code.  Do not add anything here unless
 * you also add it there.  
 * See bindings/java/src/org/sleuthkit/datamodel/BlackboardAttribute.java 
 */
enum TSK_ATTRIBUTE_TYPE {
    TSK_URL = 1,///< String of a URL, should start with http:// or ftp:// etc.  You should also make a TskBlackoard::TSK_DOMAIN entry for the base domain name. 
    TSK_DATETIME = 2,///< INT32: GMT based Unix time, defines number of secords elapsed since UTC Jan 1, 1970.
    TSK_NAME = 3,///< STRING: The name associated with an artifact
    TSK_PROG_NAME = 4,///< String of name of a program that was installed on the system
    TSK_VALUE = 6,///< Some value associated with an artifact
    TSK_FLAG = 7,///< Some flag associated with an artifact
    TSK_PATH = 8,///< A filesystem path.  Should be fully qualified. Should set TSK_PATH_ID as well when this is set. TODO: Need to define this value more for cases with multiple images and multiple file systems per image. 
    TSK_KEYWORD = 10,///< STRING: Keyword that was found in this file. 
    TSK_KEYWORD_REGEXP = 11,///< STRING: A regular expression string
    TSK_KEYWORD_PREVIEW = 12,///< STRING: A text preview
    TSK_KEYWORD_SET = 13,///< STRING: A keyword set -- Deprecated in favor of TSK_SET_NAME
    TSK_USER_NAME = 14,///< String of a user name.  Use TskBlackboard::TSK_DOMAIN to store the domain that the username is from (if it is known). 
    TSK_DOMAIN = 15,///< String of a DNS Domain name, e.g. sleuthkit.org  use TskBlackboad::TSK_URL for a full URL.
    TSK_PASSWORD = 16,///< String of a password that was found.  Use TskBlackboard::TSK_USER_NAME and TskBlackboard::TSK_DOMAIN to link the password to a given user and site. 
    TSK_NAME_PERSON = 17,///< String of a person name
    TSK_DEVICE_MODEL = 18,///< String of manufacturer name of device that was connected (or somehow related to) the data being analyzed
    TSK_DEVICE_MAKE = 19,///< String of make of a device that was connected (or somehow related to) the data being analyzed
    TSK_DEVICE_ID = 20,///< String of ID/serial number of a device that was connected (or somehow related to) the data being analyzed
    TSK_EMAIL = 21,///< String of e-mail address in the form of user@host.com (note that there are also more specific TSK_EMAIL_TO and TSK_EMAIL_FROM attributes if you know the use of the address)
    TSK_HASH_MD5 = 22,///< STRING: MD5 hash
    TSK_HASH_SHA1 = 23,///< STRING: SHA1 hash
    TSK_HASH_SHA2_256 = 24,///< STRING: SHA2 256 bit hash
    TSK_HASH_SHA2_512 = 25,///< STRING: SHA2 512 bit hash
    TSK_TEXT = 26,///< String of text extracted from a file (should be part of TSK_EXTRACTED_TEXT artifact).
    TSK_TEXT_FILE = 27,///< String of path to file containing text. May be absolute or relative. If relative, will be evaluated relative to OUT_DIR setting. Should be part of TSK_EXTRACTED_TEXT artifact)
    TSK_TEXT_LANGUAGE = 28,///< String of the detected language in ISO 639-3 language code of TskBlackboard::TSK_TEXT data in the same artifact (TSK_EXTRACTED_TEXT, for example).
    TSK_ENTROPY = 29,///< DOUBLE: Entropy value of file
    TSK_HASHSET_NAME = 30,///< String of the name or file name of the hashset -- Deprecated in favor of TSK_SET_NAME
    TSK_INTERESTING_FILE = 31,///< An interesting file hit, potentially file id, name, or path
    TSK_REFERRER = 32,///< String of referrer URL
    TSK_DATETIME_ACCESSED = 33,///<datetime last time accessed
    TSK_IP_ADDRESS = 34,///<String of IP Address
    TSK_PHONE_NUMBER = 35,///<String of phone number
    TSK_PATH_ID = 36,///< Object ID from database that a TSK_PATH attribute corresponds to.  Set to -1 if path is for a file that is not in database (i.e. deleted). 
    TSK_SET_NAME = 37,///< STRING: The name of a set that was used to find this artifact (to be used for hash hits, keyword hits, interesting files, etc.)
    //TSK_ENCRYPTION_DETECTED = 38,///< \deprecated STRING: The type of encryption that is believed to have been used on the file.
    TSK_MALWARE_DETECTED = 39,///< STRING: The name of the malware that was detected in this file.
    TSK_STEG_DETECTED = 40,///< STRING: The name of the steganography technique that was detected in this file.
    TSK_EMAIL_TO = 41, ///< String of an e-mail address that a message is being sent to directly (not cc:).
    TSK_EMAIL_CC = 42, ///< String of an e-mail address that a message is being sent to as a cc:.
    TSK_EMAIL_BCC = 43, ///< String of an e-mail address that a message is being sent to as a bcc:.
    TSK_EMAIL_FROM = 44, ///< String of an e-mail address that a message is being sent from.
    TSK_EMAIL_CONTENT_PLAIN = 45, ///< String of e-mail message body in plain text
    TSK_EMAIL_CONTENT_HTML = 46, ///< STring of e-mail message body in HTML
    TSK_EMAIL_CONTENT_RTF = 47, ///< STring of e-mail message body in RTF
    TSK_MSG_ID = 48, ///< String of a message ID (such as one of an e-mail message)
    TSK_MSG_REPLY_ID = 49, ///< String of a message ID that a given message is in response to (such as one of an e-mail message) 
    TSK_DATETIME_RCVD = 50, ///< Time in Unix epoch that something was received.
    TSK_DATETIME_SENT = 51, ///< Time in Unix epoch that something was sent.
    TSK_SUBJECT = 52, ///< String of a subject (such as one of an e-mail message)
    TSK_TITLE = 53, ///< String of a title (such as a webpage or other document)
    TSK_GEO_LATITUDE = 54, ///< Floating point of latitude coordinate.  Should be in WGS84. Positive North, Negative South. 
    TSK_GEO_LONGITUDE = 55, ///< Floating point of longitude coordinate.  Should be in WGS84.  Positive East, Negative West.
    TSK_GEO_VELOCITY = 56, ///< Floating point of velocity in geo coordinate in meters per second.
    TSK_GEO_ALTITUDE = 57, ///< Floating point of altitude in geo coordinate in meters.
    TSK_GEO_BEARING = 58, ///< Floating point of bearing in geo coordinate in true degrees.
    TSK_GEO_HPRECISION = 59, ///< Floating point of horizontal precision in geo coordinate in meters.
    TSK_GEO_VPRECISION = 60, ///< Floating point of vertical precision in geo coordinate in meters.
    TSK_GEO_MAPDATUM = 61, ///< String of map datum used for coordinates if not WGS84.
    TSK_FILE_TYPE_SIG = 62, ///< String of file type based on signature detection in file content.
    TSK_FILE_TYPE_EXT = 63, ///< String of file type based on file name extension.
    TSK_TAGGED_ARTIFACT = 64, ///< Tagged artifact (associated result).
    TSK_TAG_NAME = 65, ///< The tag name.  Can contain slashes "/" to represent tag hierarchy.
    TSK_COMMENT = 66, ///< Comment string.
    TSK_URL_DECODED = 67, ///< Decoded URL.
    TSK_DATETIME_CREATED = 68,///< Time in Unix epoch that something was created
    TSK_DATETIME_MODIFIED = 69,///< Time in Unix epoch that something was modified
    TSK_PROCESSOR_ARCHITECTURE = 70,///< String of processor architecture.  Naming convention from http://en.wikipedia.org/wiki/Comparison_of_CPU_architectures.  So far, we've used x86, x86-64, and IA64.
    TSK_VERSION = 71,///< String for a software version 
    TSK_USER_ID = 72,///< User IDfor a user account, e.g., a Windows SID or Linux UID.
    TSK_DESCRIPTION = 73, ///< String for a description associated with an artifact.
	TSK_MESSAGE_TYPE =74, ///< SMS or MMS or IM ...
	TSK_PHONE_NUMBER_HOME = 75, ///< Phone number (Home)
	TSK_PHONE_NUMBER_OFFICE = 76, ///< Phone number (Office)
	TSK_PHONE_NUMBER_MOBILE = 77, ///< Phone Number (Mobile)
	TSK_PHONE_NUMBER_FROM = 78, ///<  Source Phone Number, originating a call or message
	TSK_PHONE_NUMBER_TO = 79, /// < Destination Phone Number, receiving a call or message
	TSK_DIRECTION = 80,  ///< Msg/Call direction: incoming, outgoing
	TSK_EMAIL_HOME = 81, ///< Email (Home)"),
	TSK_EMAIL_OFFICE = 82, ///< Email (Office)
	TSK_DATETIME_START = 83, ///< start time of an event - call log, Calendar entry
	TSK_DATETIME_END = 84, ///< end time of an event - call log, Calendar entry
	TSK_CALENDAR_ENTRY_TYPE = 85, ///< calendar entry type: meeting, task, 
	TSK_LOCATION = 86, 	// Location string associated with an event - Conf Room Name, Address ....
	TSK_SHORTCUT = 87, ///< Short Cut string - short code or dial string for Speed dial, a URL short cut - e.g. bitly string, Windows Desktop Short cut name etc.
	TSK_DEVICE_NAME = 88, ///< device name - a user assigned (usually) device name - such as "Joe's computer", "bob_win8", "BT Headset"
	TSK_CATEGORY = 89, 	///< category/type, possible value set varies by the artifact
	TSK_EMAIL_REPLYTO = 90, ///< ReplyTo address
	TSK_SERVER_NAME = 91, 	///< server name
	TSK_COUNT = 92, ///< Count related to the artifact
	TSK_MIN_COUNT = 93, ///<  Minimum number/count
	TSK_PATH_SOURCE = 94, ///< Path to a source file related to the artifact
	TSK_PERMISSIONS = 95, ///< Permissions
	TSK_ASSOCIATED_ARTIFACT = 96, ///< Artifact ID of a related artifact

    /* SEE ABOVE: 
    * - KEEP JAVA CODE IN SYNC 
    * - UPDATE map in TskBlackBoard.cpp too */
};

/**
 * Class used to store the pair of type and display names of attributes.
 */
class TskAttributeNames{
public:
    string typeName;
    string displayName;
    TskAttributeNames(string name, string display):
    typeName(name),
        displayName(display){}
};

/**
 * Class used to store the pair of type and display names of artifacts.
 */
class TskArtifactNames{
public:
    string typeName;
    string displayName;
    TskArtifactNames(string name, string display):
    typeName(name),
        displayName(display){}
};

/**
 * An interface for setting and retrieving name/value pairs to the blackboard.
 * The blackboard is used to store data for use by later modules in the pipeline.
 * Can be registered with and retrieved from TskServices.
 */
class TSK_FRAMEWORK_API TskBlackboard
{
public:

    /**
    * Get the artifact with the given id
    * @param artifactID id
    * @returns the artifact throws an error if no artifact matches that id.
    */
    virtual TskBlackboardArtifact getBlackboardArtifact(const long artifactID) = 0;

    /**
    * Get all artifacts that match the given condition
    * @param condition condition (implementation specific) to use for matching
    * @returns vector of matching artifacts can return an empty vector if there are no matches
    * @throws error if a bad condition string is supplied
    */
    virtual vector<TskBlackboardArtifact> getMatchingArtifacts(const string& condition)const = 0;
    /**
    * Get all artifacts with the given type name and file id
    * @param file_id associated file id
    * @param artifactTypeName type name
    * @returns vector of matching artifacts can return an empty vector if there are no matches
    */
    virtual vector<TskBlackboardArtifact> getArtifacts(const uint64_t file_id, const string& artifactTypeName)const = 0;
    /**
    * Get all artifacts with the given type id and file id
    * @param file_id associated file id
    * @param artifactTypeID type id
    * @returns vector of matching artifacts can return an empty vector if there are no matches
    */
    virtual vector<TskBlackboardArtifact> getArtifacts(const uint64_t file_id, int artifactTypeID)const = 0;
    /**
    * Get all artifacts with the given type and file id
    * @param file_id associated file id
    * @param artifactType name
    * @returns vector of matching artifacts can return an empty vector if there are no matches
    */
    virtual vector<TskBlackboardArtifact> getArtifacts(const uint64_t file_id, TSK_ARTIFACT_TYPE artifactType)const = 0;
    /**
    * Get all artifacts with the given type
    * @param artifactType type
    * @returns vector of matching artifacts can return an empty vector if there are no matches
    */
    virtual vector<TskBlackboardArtifact> getArtifacts(const TSK_ARTIFACT_TYPE artifactType)const = 0;

    /**
    * Get all attributes that match the given condition 
    * @param condition (implementation specific) to use for matching
    * @returns vector of matching attributes can return an empty vector if there are no matches
    * @throws error if a bad condition string is supplied
    */
    virtual vector<TskBlackboardAttribute> getMatchingAttributes(const string& condition)const = 0;   

    /**
    * Get all attributes with the given type name and file id
    * @param file_id associated file id
    * @param attributeTypeName type name
    * @returns vector of matching attributes can return an empty vector if there are no matches
    */
    virtual vector<TskBlackboardAttribute> getAttributes(const uint64_t file_id, const string& attributeTypeName)const = 0;

    /**
    * Get all attributes with the given type and file id
    * @param file_id associated file id
    * @param attributeTypeID Type of attribute to return
    * @returns vector of matching attributes can return an empty vector if there are no matches
    */
    virtual vector<TskBlackboardAttribute> getAttributes(const uint64_t file_id, int attributeTypeID)const = 0;

    /** Get all attributes with the given type and file id
    * @param file_id associated file id
    * @param attributeType name
    * @returns vector of matching attributes can return an empty vector if there are no matches
    */
    virtual vector<TskBlackboardAttribute> getAttributes(const uint64_t file_id, TSK_ATTRIBUTE_TYPE attributeType)const = 0;
    /**
    * Get all attributes with the given type
    * @param attributeType type
    * @returns vector of matching attributes can return an empty vector if there are no matches
    */
    virtual vector<TskBlackboardAttribute> getAttributes(const TSK_ATTRIBUTE_TYPE attributeType)const = 0;


    /**
    * Create a new blackboard artifact with the given type id and file id
    * @param artifactTypeID artifact type id 
    * @param file_id associated file id 
    * @returns the new artifact
    * @throws error if the artifact type does not exist
    */
    virtual TskBlackboardArtifact createArtifact(const uint64_t file_id, const int artifactTypeID) = 0;

    /**
    * Create a new blackboard artifact with the given type and file id
    * @param file_id associated file id
    * @param artifactType artifact type 
    * @returns the new artifact
    * @throws error if the artifact type does not exist
    */
    virtual TskBlackboardArtifact createArtifact(const uint64_t file_id, const TSK_ARTIFACT_TYPE artifactType) = 0;

    /**
    * Add a new artifact type with the given name and file id
    * @param file_id associated file id
    * @param artifactTypeName System name of artifact type 
    * @returns the new artifact
    * @throws error if the artifact type does not exist
    */
    virtual TskBlackboardArtifact createArtifact(const uint64_t file_id, const string& artifactTypeName) = 0;

    /**
    * Add a new attribute to the general info artifact for the given file
    * @param file_id file id for the file to add the attribute to
    * @param attr and attribute populated with values. this attribute will have
    * its artifact_id and obj_id set by this method.
    * @throws error if no file with the given id exists or if a bad attribute is passed in.
    */
    virtual void createGenInfoAttribute(const uint64_t file_id, TskBlackboardAttribute& attr) = 0;

    /**
    * Search the entire blackboard for all attribute types associated with any
    * artifact of the given type.
    * @param artifactTypeId artifact type to search
    * @returns a vector of attribute ids can return an empty vector if no types are found
    */
    virtual vector<int> findAttributeTypes(int artifactTypeId) = 0;

    /**
    * Convert attribute type id to display name
    * @param attributeTypeID attribute type id
    * @returns display name
    * @throws error if no type exists for that id
    */
    static string attrTypeIDToTypeDisplayName(const int attributeTypeID);
    /**
    * Convert attribute type name to id
    * @param attributeTypeString attribute type name
    * @returns attribute type id
    * @throws error if no type exists with that name
    */
    static int attrTypeNameToTypeID(const string& attributeTypeString);
    /**
    * Convert attribute type id to name
    * @param attributeTypeID id
    * @returns attribute type name
    * @throws error if no type exists with that name
    */
    static string attrTypeIDToTypeName(const int attributeTypeID);

    /**
    * Add a new attribute type with the given name and display name
    * @param attributeTypeName name for the new attribute type. should be unique
    * @param displayName name to display for this type. need not be unique
    * @returns the new attribute type id generated for the type.
    * @throws error if a type with that name already exists
    */
    static int addAttributeType(const string& attributeTypeName, const string& displayName);

    /**
    * Convert artifact type id to display name
    * @param artifactTypeID artifact type id
    * @returns display name
    * @throws error if no type exists with that id
    */
    static string artTypeIDToDisplayName(const int artifactTypeID);
    /**
    * Convert artifact type name to id
    * @param artifactTypeString artifact type name
    * @returns artifact type id
    * @throws error if no type exists with that name
    */
    static int artTypeNameToTypeID(const string& artifactTypeString);
    /**
    * Convert artifact type id to name
    * @param artifactTypeID id
    * @returns artifact type name
    * @throws error if no type exists with that id
    */
    static string artTypeIDToTypeName(const int artifactTypeID);

    /**
    * Add a new artifact type with the given name and display name
    * @param artifactTypeName name for the new attribute type. should be unique
    * @param displayName name to display for this type. need not be unique
    * @returns the new artifact type id generated for the type.
    * @throws error if a type with that name already exists
    */
    static int addArtifactType(const string& artifactTypeName, const string& displayName);

    friend class TskBlackboardArtifact;
    friend class TskImgDB;

protected:
    static map<int, TskArtifactNames> getAllArtifactTypes();
    static map<int, TskAttributeNames> getAllAttributeTypes();
    virtual void addBlackboardAttribute(TskBlackboardAttribute& attr) = 0;
    /// Default Constructor
    TskBlackboard() {};

    /// Copy Constructor
    TskBlackboard(TskBlackboard const&) {};

    /// Destructor
    virtual ~TskBlackboard() {};

private:

};


#endif<|MERGE_RESOLUTION|>--- conflicted
+++ resolved
@@ -78,14 +78,9 @@
 	TSK_GPS_LAST_KNOWN_LOCATION = 30, ///< GPS Last known location
 	TSK_GPS_SEARCH = 31,	///< GPS Searches
 	TSK_PROG_RUN = 32, ///< Application run information
-<<<<<<< HEAD
     TSK_ENCRYPTION_DETECTED = 33, ///< Encrypted File
     TSK_EXT_MISMATCH_DETECTED = 34, ///< Extension Mismatch
-=======
-    TSK_INTERESTING_ARTIFACT = 33,	///< Any artifact interesting enough that it should be called out in the UI.
-		 
-
->>>>>>> 94af36df
+    TSK_INTERESTING_ARTIFACT = 35,	///< Any artifact interesting enough that it should be called out in the UI.
 		
     /* SEE ABOVE:
     * - KEEP JAVA CODE IN SYNC 
