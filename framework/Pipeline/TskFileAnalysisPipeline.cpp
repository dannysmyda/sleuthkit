--- conflicted
+++ resolved
@@ -1,139 +1,138 @@
-/*
- * The Sleuth Kit
- *
- * Contact: Brian Carrier [carrier <at> sleuthkit [dot] org]
- * Copyright (c) 2010-2011 Basis Technology Corporation. All Rights
- * reserved.
- *
- * This software is distributed under the Common Public License 1.0
- */
-
-/**
- * \file TskFileAnalysisPipeline.cpp
- * Contains the implementation for the TskFileAnalysisPipeline class.
- */
-
-// System includes
-#include <sstream>
-
-// Framework includes
-#include "TskFileAnalysisPipeline.h"
-#include "File/TskFileManagerImpl.h"
-#include "Services/TskServices.h"
-
-// Poco includes
-#include "Poco/AutoPtr.h"
-
-TskFileAnalysisPipeline::TskFileAnalysisPipeline()
-{
-}
-
-TskFileAnalysisPipeline::~TskFileAnalysisPipeline()
-{
-}
-
-void TskFileAnalysisPipeline::run(const uint64_t fileId)
-{
-    if (m_modules.size() == 0)
-        return;
-
-    // Get a file object for the given fileId
-    std::auto_ptr<TskFile> file(TskFileManagerImpl::instance().getFile(fileId));
-
-    // Run the file object through the pipeline.
-    run(file.get());
-}
-
-void TskFileAnalysisPipeline::run(TskFile* file)
-{
-    if (m_modules.size() == 0)
-        return;
-
-    if (file == NULL)
-    {
-        LOGERROR(L"TskFileAnalysisPipeline::run - Passed NULL file pointer.");
-        throw TskNullPointerException();
-    }
-
-    TskImgDB& imgDB = TskServices::Instance().getImgDB();
-
-    try
-    {
-        // If this is an excluded file or the file is not ready for analysis
-        // we return without processing.
-        if (excludeFile(file))
-        {
-            file->setStatus(TskImgDB::IMGDB_FILES_STATUS_ANALYSIS_SKIPPED);
-            return;
-        }
-
-        if (file->status() != TskImgDB::IMGDB_FILES_STATUS_READY_FOR_ANALYSIS)
-            return;
-
-        // Update status to indicate analysis is in progress.
-        file->setStatus(TskImgDB::IMGDB_FILES_STATUS_ANALYSIS_IN_PROGRESS);
-
-        // If there is an Executable module in the pipeline we must
-        // ensure that the file exists on disk.
-        bool bCreated = false;
-
-        if (!file->exists())
-        {
-            TskFileManagerImpl::instance().saveFile(file);
-            bCreated = true;
-        }
-
-        bool bModuleFailed = false;
-
-        for (int i = 0; i < m_modules.size(); i++)
-        {
-            // we have no way of knowing if the file was closed by a module,
-            // so always make sure it is open
-            file->open();
-
-            TskModule::Status status = m_modules[i]->run(file);
-
-            imgDB.setModuleStatus(file->id(), m_modules[i]->getModuleId(), (int)status);
-
-<<<<<<< HEAD
-            // @@@ This is here to ensure that we close the file and re-open it
-            // again for the next module so that the offset resets.  If we remove
-            // the notion of internal state in TskFile for the offset, then this
-            // can go away. Or we can replace it with a seek call. 
-            file->close();
-=======
-            // If any module encounters a failure while processing a file
-            // we will set the file status to failed once the pipeline is complete.
-            if (status == TskModule::FAIL)
-                bModuleFailed = true;
->>>>>>> 32ae347c
-
-            // Stop processing the file when a module tells us to.
-            if (status == TskModule::STOP)
-                break;
-        }
-
-        // Delete the file if we created it above.
-        if (bCreated)
-            TskFileManagerImpl::instance().deleteFile(file);
-
-        // We allow modules to set status on the file so we only update it
-        // if the modules haven't.
-        if (file->status() == TskImgDB::IMGDB_FILES_STATUS_ANALYSIS_IN_PROGRESS)
-            if (bModuleFailed)
-                file->setStatus(TskImgDB::IMGDB_FILES_STATUS_ANALYSIS_FAILED);
-            else
-                file->setStatus(TskImgDB::IMGDB_FILES_STATUS_ANALYSIS_COMPLETE);
-    }
-    catch (std::exception& ex)
-    {
-        std::wstringstream msg;
-        msg << L"TskFileAnalysisPipeline::run - Error while processing file id (" << file->id()
-            << L") : " << ex.what();
-        LOGERROR(msg.str());
-        imgDB.updateFileStatus(file->id(), TskImgDB::IMGDB_FILES_STATUS_ANALYSIS_FAILED);
-
-        // Rethrow the exception
-        throw;
-    }
-}
+/*
+ * The Sleuth Kit
+ *
+ * Contact: Brian Carrier [carrier <at> sleuthkit [dot] org]
+ * Copyright (c) 2010-2011 Basis Technology Corporation. All Rights
+ * reserved.
+ *
+ * This software is distributed under the Common Public License 1.0
+ */
+
+/**
+ * \file TskFileAnalysisPipeline.cpp
+ * Contains the implementation for the TskFileAnalysisPipeline class.
+ */
+
+// System includes
+#include <sstream>
+
+// Framework includes
+#include "TskFileAnalysisPipeline.h"
+#include "File/TskFileManagerImpl.h"
+#include "Services/TskServices.h"
+
+// Poco includes
+#include "Poco/AutoPtr.h"
+
+TskFileAnalysisPipeline::TskFileAnalysisPipeline()
+{
+}
+
+TskFileAnalysisPipeline::~TskFileAnalysisPipeline()
+{
+}
+
+void TskFileAnalysisPipeline::run(const uint64_t fileId)
+{
+    if (m_modules.size() == 0)
+        return;
+
+    // Get a file object for the given fileId
+    std::auto_ptr<TskFile> file(TskFileManagerImpl::instance().getFile(fileId));
+
+    // Run the file object through the pipeline.
+    run(file.get());
+}
+
+void TskFileAnalysisPipeline::run(TskFile* file)
+{
+    if (m_modules.size() == 0)
+        return;
+
+    if (file == NULL)
+    {
+        LOGERROR(L"TskFileAnalysisPipeline::run - Passed NULL file pointer.");
+        throw TskNullPointerException();
+    }
+
+    TskImgDB& imgDB = TskServices::Instance().getImgDB();
+
+    try
+    {
+        // If this is an excluded file or the file is not ready for analysis
+        // we return without processing.
+        if (excludeFile(file))
+        {
+            file->setStatus(TskImgDB::IMGDB_FILES_STATUS_ANALYSIS_SKIPPED);
+            return;
+        }
+
+        if (file->status() != TskImgDB::IMGDB_FILES_STATUS_READY_FOR_ANALYSIS)
+            return;
+
+        // Update status to indicate analysis is in progress.
+        file->setStatus(TskImgDB::IMGDB_FILES_STATUS_ANALYSIS_IN_PROGRESS);
+
+        // If there is an Executable module in the pipeline we must
+        // ensure that the file exists on disk.
+        bool bCreated = false;
+
+        if (!file->exists())
+        {
+            TskFileManagerImpl::instance().saveFile(file);
+            bCreated = true;
+        }
+
+        bool bModuleFailed = false;
+
+        for (int i = 0; i < m_modules.size(); i++)
+        {
+            // we have no way of knowing if the file was closed by a module,
+            // so always make sure it is open
+            file->open();
+
+            TskModule::Status status = m_modules[i]->run(file);
+
+            imgDB.setModuleStatus(file->id(), m_modules[i]->getModuleId(), (int)status);
+
+
+            // @@@ This is here to ensure that we close the file and re-open it
+            // again for the next module so that the offset resets.  If we remove
+            // the notion of internal state in TskFile for the offset, then this
+            // can go away. Or we can replace it with a seek call. 
+            file->close();
+
+            // If any module encounters a failure while processing a file
+            // we will set the file status to failed once the pipeline is complete.
+            if (status == TskModule::FAIL)
+                bModuleFailed = true;
+
+            // Stop processing the file when a module tells us to.
+            else if (status == TskModule::STOP)
+                break;
+        }
+
+        // Delete the file if we created it above.
+        if (bCreated)
+            TskFileManagerImpl::instance().deleteFile(file);
+
+        // We allow modules to set status on the file so we only update it
+        // if the modules haven't.
+        if (file->status() == TskImgDB::IMGDB_FILES_STATUS_ANALYSIS_IN_PROGRESS)
+            if (bModuleFailed)
+                file->setStatus(TskImgDB::IMGDB_FILES_STATUS_ANALYSIS_FAILED);
+            else
+                file->setStatus(TskImgDB::IMGDB_FILES_STATUS_ANALYSIS_COMPLETE);
+    }
+    catch (std::exception& ex)
+    {
+        std::wstringstream msg;
+        msg << L"TskFileAnalysisPipeline::run - Error while processing file id (" << file->id()
+            << L") : " << ex.what();
+        LOGERROR(msg.str());
+        imgDB.updateFileStatus(file->id(), TskImgDB::IMGDB_FILES_STATUS_ANALYSIS_FAILED);
+
+        // Rethrow the exception
+        throw;
+    }
+}